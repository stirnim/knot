@node Knot DNS Configuration Reference, , Statement Index, Top
@appendix Knot DNS Configuration Reference

This reference describes every configuration option in Knot DNS server.

@menu
* system::
* keys::
* interfaces::
* remotes::
* groups::
* control::
* zones::
* log::
* include::
@end menu

@node system
@section @code{system} Statement
@stindex system

The @code{system} statement contains general options related to the
operating system and other general options which do not fit anywhere
else.

@menu
* system Syntax::
* system Statement Definition and Usage::
* system Example::
@end menu

@node system Syntax
@subsection @code{system} Syntax

@example
@code{system} @code{@{}
  [ @code{identity} ( @code{on} | @code{"}@kbd{string}@code{"} )@code{;} ]
  [ @code{version} ( @code{on} | @code{"}@kbd{string}@code{"} )@code{;} ]
  [ @code{nsid} ( @code{on} | @code{"}@kbd{string}@code{"} | @kbd{hex_string} )@code{;} ]
  [ @code{rundir} @code{"}@kbd{string}@code{";} ]
  [ @code{pidfile} @code{"}@kbd{string}@code{";} ]
  [ @code{workers} @kbd{integer}@code{;} ]
  [ @code{user} @kbd{string}[@code{.}@kbd{string}]@code{;} ]
  [ @code{max-conn-idle} ( @kbd{integer} | @kbd{integer}(@code{s} | @code{m} | @code{h} | @code{d})@code{;} ) ]
  [ @code{max-conn-handshake} ( @kbd{integer} | @kbd{integer}(@code{s} | @code{m} | @code{h} | @code{d})@code{;} ) ]
  [ @code{max-conn-reply} ( @kbd{integer} | @kbd{integer}(@code{s} | @code{m} | @code{h} | @code{d})@code{;} ) ]
  [ @code{transfers} @kbd{integer}@code{;} ]
  [ @code{rate-limit} @kbd{integer}@code{;} ]
  [ @code{rate-limit-size} @kbd{integer}@code{;} ]
  [ @code{rate-limit-slip} @kbd{integer}@code{;} ]
  [ @code{max-udp-payload} @kbd{integer}@code{;} ]
@code{@}}
@end example

@node system Statement Definition and Usage
@subsection Statement Definition and Usage

@menu
* identity::
* version::
* nsid::
* rundir::
* pidfile::
* workers::
* user::
* max-conn-idle::
* max-conn-handshake::
* max-conn-reply::
* transfers::
* rate-limit::
* rate-limit-size::
* rate-limit-slip::
* max-udp-payload::
@end menu

@node identity
@subsubsection identity
@vindex identity

Identity of the server returned in a response for the query for TXT record
@code{id.server.} or @code{hostname.bind.} in the CHAOS class
(see @url{http://tools.ietf.org/html/rfc4892,RFC 4892}).

If not specified or empty, the server returns REFUSED status code.
If a boolean value of @code{on} is used, FQDN hostname is used as a default.

@example
system @{
  identity "ns01.example.com";
  identity on;
@}
@end example

@node version
@subsubsection version
@vindex version

Version of the server software returned in a response for the query for TXT
record @code{version.server.} or @code{version.bind.} in the CHAOS class
(see @url{http://tools.ietf.org/html/rfc4892,RFC 4892}).

Option allows a boolean value @code{on|off}, if @code{on}, automatic version
string is set as a default. If not specified or empty, the server returns REFUSED status code.

@example
system @{
  version "Knot DNS 1.3.0";
  version on; # Reports current version
@}
@end example

@node nsid
@subsubsection nsid
@vindex nsid

DNS Name Server Identifier (see @url{http://tools.ietf.org/html/rfc5001,RFC 5001}).

Use a string format "text" or a hexstring (e.g. 0x01ab00)
If a boolean value of @code{on} is used, FQDN hostname is used as a default.

@example
system @{
  nsid 0x00cafe;
  nsid "cafe";
  nsid on;
@}
@end example

@node rundir
@subsubsection rundir
@vindex rundir

Path for storing run-time data, for example PID file and unix sockets.
Default: @file{$@{localstatedir@}/run/knot}, configured with @code{--with-rundir=path}

@example
system @{
  rundir "/var/run/knot";
@}
@end example

@node pidfile
@subsubsection pidfile
@vindex pidfile

Specifies a custom PID file location.

Default value: @file{knot.pid} in @code{rundir} directory.

@example
system @{
  pidfile "/var/run/knot/knot_dmz.pid";
@}
@end example

@node workers
@subsubsection workers
@vindex workers

Number of workers (threads) per server interface.  This option is used to
force number of threads used per interface.

Default value: unset (auto-estimates optimal value from the number of online CPUs)

@example
system @{
  workers 16;
@}
@end example

@node user
@subsubsection user
@vindex user

System @kbd{user} or @kbd{user}.@kbd{group} under which the Knot DNS
is run after starting and binding to interfaces.
Linux capabilities (@pxref{Required libraries}) are employed if supported
and this configuration option is set.

Default value: @kbd{root.root}

@example
system @{
  user knot.knot;
@}
@end example

@node max-conn-idle
@subsubsection max-conn-idle
@vindex max-conn-idle

Maximum idle time between requests on a TCP connection.
This also limits receiving of a single query, each query must be received in this time limit.

@node max-conn-handshake
@subsubsection max-conn-handshake
@vindex max-conn-handshake

Maximum time between newly accepted TCP connection and first query.
This is useful to disconnect inactive connections faster, than connection
that already made at least 1 meaningful query.

@node max-conn-reply
@subsubsection max-conn-reply
@vindex max-conn-reply

Maximum time to wait for a reply to an issued SOA query.

@node transfers
@subsubsection transfers
@vindex transfers

Maximum parallel transfers, including pending SOA queries.
Lowest possible number is the number of CPUs.
Default is 10.

@node rate-limit
@subsubsection rate-limit
@vindex rate-limit

Rate limiting is based on a token bucket scheme, rate basically represents number of tokens available each second.
Each response is processed and classified (based on a several discriminators, f.e. source netblock, qtype, name, rcode, etc.).
Classified responses are then hashed and assigned to a bucket containing number of available tokens, timestamp and metadata.
When available tokens are exhausted, response is rejected or enters SLIP (server responds with a truncated response).
Number of available tokens is recalculated each second.

Default value: @kbd{0 (disabled)}

@node rate-limit-size
@subsubsection rate-limit-size
@vindex rate-limit-size

Option controls the size of a hashtable of buckets. The larger the hashtable, the lesser probability of a hash collision, but
at the expense of additional memory costs. Each bucket is estimated roughly to 32B.
Size should be selected as a reasonably large prime due to the better hash function distribution properties.
Hash table is internally chained and works well up to a fill rate of 90%, general rule of thumb is to select a prime near
@kbd{1.2 * maximum_qps}.

Default value: @kbd{393241}

@node rate-limit-slip
@subsubsection rate-limit-slip
@vindex rate-limit-slip

As attacks using DNS/UDP are usually based on a forged source address, an attacker could deny services to the victim netblock
if all responses would be completely blocked. The idea behind SLIP mechanism is to send each Nth response as truncated, thus allowing
client to reconnect via TCP for at least some degree of service. It is worth noting, that some responses can't be truncated (f.e. SERVFAIL).

Default value: @kbd{1}

@node max-udp-payload
@subsubsection max-udp-payload
@vindex max-udp-payload

Maximum EDNS0 UDP payload size.

Default value: @kbd{4096}

@node system Example
@subsection system Example

@example
system @{
  identity "Knot DNS @value{VERSION}";
  version "@value{VERSION}";
  nsid    "amaterasu";
  rundir "/var/run/knot";
  workers 16;
  user knot.knot;
  max-udp-payload 4096;
@}
@end example

@node keys
@section @code{keys} Statement
@stindex keys

The @code{keys} statement sets up the TSIG keys used to authenticate
zone transfers.

@menu
* keys Syntax::
* keys Statement Definition and Usage::
* Example::
@end menu

@node keys Syntax
@subsection keys Syntax

@example
keys @{
  key_id algorithm "string"; ]
  [ key_id algorithm "string"; ... ]
@}
@end example

@node keys Statement Definition and Usage
@subsection Statement Definition and Usage

@menu
* key_id::
@end menu

@node key_id
@subsubsection @code{key_id} Statement
@vindex key_id

The @kbd{key_id} statement defines a secret shared key for use with
TSIG.  It consists of its @kbd{name}, @kbd{algorithm} and @kbd{key} contents.

Supported algoritms:

@itemize
@item
hmac-md5
@item
hmac-sha1
@item
hmac-sha224
@item
hmac-sha256
@item
hmac-sha384
@item
hmac-sha512
@end itemize

You need to use bind or ldns utils to generate TSIG keys. Unfortunately, Knot DNS does not have any own generation utilities yet.

@example

$ dnssec-keygen -a HMAC-SHA256 -b 256 -n HOST foobar.example.com
Kfoobar.example.com.+163+21239
$ cat Kfoobar.example.com.+163+21239.key
foobar.example.com. ( IN KEY 512 3 163
                      rqv2WRyDgIUaHcJi03Zssor9jtG1kOpb3dPywxZfTeo= )

@end example

Key generated in previous paragraph would be written as:

@example

keys @{
  foobar.example.com. hmac-sha256
  "rqv2WRyDgIUaHcJi03Zssor9jtG1kOpb3dPywxZfTeo=";
@}

@end example

@node Example
@subsection keys Example


@example

keys @{
  key0.server0 hmac-md5 "Wg==";
  foobar.example.com. hmac-sha256 "RQ==";
@}

@end example

@node interfaces
@section interfaces
@stindex interfaces

The @code{interfaces} statement contains IP interfaces where Knot DNS listens for incoming queries.

@menu
* interfaces Syntax::
* interfaces Statement Definition and Usage::
* interfaces Examples::
@end menu

@node interfaces Syntax
@subsection Syntax

@example
@code{interfaces} @code{@{}
  @kbd{interface_id}
    ( @kbd{ip_address}[@@@kbd{port_number}] |
      @code{@{} @code{address} @kbd{ip_address}@code{;} [ @code{port} @kbd{port_number}@code{;} ] @code{@}} )
  [ @kbd{interface_id ...}@code{;} @kbd{...}@code{;} ]
@code{@}}
@end example

@node interfaces Statement Definition and Usage
@subsection Statement Definition and Usage

@menu
* interface_id::
@end menu

@node interface_id
@subsubsection @kbd{interface_id}
@vindex interface_id

The @kbd{interface_id} is a textual identifier of an IP interface,
which consists of an IP address and a port.

The definition of an interface can be written in long or a short form and
it always contains IP (IPv4 or IPv6) address.

@node interfaces Examples
@subsection interfaces Examples

Long form:

@example

interfaces @{
  my_ip @{
    address 192.0.2.1;
    port 53;
  @}
@}

@end example

Short form:

@example

interfaces @{
  my_second_ip @{ address 198.51.100.1@@53; @}
@}

@end example

Short form without port (defaults to 53):

@example

interfaces @{
  my_third_ip @{ address 203.0.113.1; @}
@}

@end example

@node remotes
@section @code{remotes} Statement
@stindex remotes

The @code{remotes} statement sets up all remote servers for zone
transfers.  Knot DNS does not distinguish between client or server in
this section.  Role of the server is determined at the time of its
usage in the @code{zones} section.  One server may act as a
client for one zone (e.g. downloading the updates) and as a master
server for a different zone.

@menu
* remotes Syntax::
* remotes Statement Definition and Grammar::
* remotes Examples::
@end menu

@node remotes Syntax
@subsection Syntax

@example
@code{remotes} @code{@{}
  @kbd{remote_id}
    ( @kbd{ip_address}[@code{@@}@kbd{port_number}] |
      @code{@{}   @code{address} @kbd{ip_address};
         [ @code{port} @kbd{port_number}; ]
         [ @code{key} @kbd{key_id}; ]
         [ @code{via} [ @kbd{interface_id} | @kbd{ip_address} ]; ]
      @code{@}}
    )
  [ @kbd{remote_id} @dots{}; @dots{}; ]
@code{@}}
@end example

@node remotes Statement Definition and Grammar
@subsection Statement Definition and Grammar

@menu
* remote_id::
* address::
* port::
* key::
* via::
@end menu

@node remote_id
@subsubsection @kbd{remote_id}
@vindex remote_id

@kbd{remote_id} contains a symbolic name for a remote server.

@node address
@subsubsection address
@vindex address

@kbd{address} sets an IPv4 or an IPv6 address for this particular @code{remote}.

@node port
@subsubsection port
@vindex port

@code{port} section contains a port number for the current @code{remote}.  This section is optional with default port set to 53.

@node key
@subsubsection key
@vindex key

@code{key} section contains a key associated with this @code{remote}. This section is optional.


@node via
@subsubsection via
@vindex via

@code{via} section specifies which interface will be used to communicate with this @code{remote}. This section is optional.

@node remotes Examples
@subsection remotes Examples

@example

remotes @{

  # Format 1:
  server0 @{
    address 127.0.0.1;
    port 53531;
    key key0.server0;
    via ipv4;             # reference to 'remotes'
    # via 82.35.64.59;    # direct IPv4
    # via [::cafe];       # direct IPv6
  @}

  # Format 2:
  server1 @{
    address 127.0.0.1@@53001;
  @}
@}

@end example

@node groups
@section @code{groups} Statement
@stindex groups

The @code{groups} statement is used to create groups of remote machines defined
in @ref{remotes} statement. The group can substitute multiple machines
specification anywhere in the configuration where the list of remotes is
allowed to be used (namely @code{allow} in @ref{control} section and ACLs in
@ref{zones} section).

The remotes definitions must exist prior to using them in group definitions.
One remote can be a member of multiple groups.

@menu
* groups Syntax::
* groups Statement Definition and Grammar::
* groups Examples::
@end menu

@node groups Syntax
@subsection Syntax

@example
@code{groups} @code{@{}
  @kbd{group_id} @code{@{} @kbd{remote_id} [ @code{,} @kbd{...} ] @code{@}}
  [ @kbd{...} ]
@code{@}}
@end example

@node groups Statement Definition and Grammar
@subsection Statement Definition and Grammar

@menu
* group_id::
* remote_id:groups_remote_id.
@end menu

@node group_id
@subsubsection @kbd{group_id}
@vindex group_id

@kbd{group_id} contains a symbolic name for a group of remotes.

@node groups_remote_id
@subsubsection @kbd{remote_id}
@vindex groups_remote_id

@kbd{remote_id} contains a symbolic name for a remote server as specified in
@ref{remotes} section.

@node groups Examples
@subsection Examples

@example
remotes @{
  ctl @{
    # ...
  @}
  alice @{
    # ...
  @}
  bob @{
    # ...
  @}
@}

groups @{
  admins @{ alice, bob @}
@}

# example usage:
control @{
  # ...
  allow ctl, admins;
@}
@end example

@node control
@section @code{control} Statement

The @code{control} statement specifies on which interface to listen for remote control commands.
Caution: The control protocol is not encrypted,
and susceptible to replay attack in a short timeframe until message digest expires,
for that reason, it is recommended to use default UNIX sockets.

@menu
* control Syntax::
* control Statement Definition and Grammar::
* control Examples::
@end menu

@node control Syntax
@subsection Syntax

@example
@code{control} @code{@{}
  [ @kbd{listen-on} @code{@{}
    ( @code{address} @kbd{ip_address}[@@@kbd{port_number}] |
      @code{@{} @code{address} @kbd{ip_address}@code{;} [ @code{port} @kbd{port_number}@code{;} ] @code{@}} )
  @code{@}} ]
  [ @code{allow} @kbd{remote_id} [, @kbd{remote_id}, @dots{} ]@code{;} ]
@code{@}}
@end example

@node control Statement Definition and Grammar
@subsection Statement Definition and Grammar

Control interface @code{listen-on} either defines a UNIX socket or an
IPv4/IPv6 @code{interface} definition as in @ref{interfaces}.
Default port for IPv4/v6 control interface is @code{5533},
however UNIX socket is preferred.
UNIX socket address is relative to @code{rundir} if not specified as an absolute
path. Without any configuration, the socket will be created in @code{rundir/knot.sock}.

@node control Examples
@subsection Examples

UNIX socket example:
@example
control @{
        listen-on "/var/run/knot/knot.sock";
@}
@end example

IPv4 socket example:
@example
keys @{
        knotc-key hmac-md5 "Wg==";
@}
remotes @{
        ctl @{ address 127.0.0.1; key knotc-key; @}
@}
control @{
        listen-on @{ address 127.0.0.1; @}
        allow ctl;
@}
@end example


@node zones
@section @code{zones} Statement

The @code{zones} statement contains definition of zones served by Knot DNS.

@menu
* zones Syntax::
* zones Statement Definition and Grammar::
* zones Example::
* zones List of zone semantic checks::
@end menu

@node zones Syntax
@subsection Syntax

@example
@code{zones} @code{@{}
  [ @kbd{zone_options} ]
  @kbd{zone_id} @code{@{}
    @code{file} @code{"}@kbd{string}@code{";}
    [ @code{xfr-in} @kbd{remote_id} [, @kbd{remote_id}, @dots{} ]@code{;} ]
    [ @code{xfr-out} @kbd{remote_id} [, @kbd{remote_id}, @dots{} ]@code{;} ]
    [ @code{notify-in} @kbd{remote_id} [, @kbd{remote_id}, @dots{} ]@code{;} ]
    [ @code{notify-out} @kbd{remote_id} [, @kbd{remote_id}, @dots{} ]@code{;} ]
    [ @code{update-in} @kbd{remote_id} [, @kbd{remote_id}, @dots{} ]@code{;} ]
    [ @kbd{zone_options} ]
  @code{@}}
@code{@}}

@kbd{zone_options} :=
  [ @code{storage} @code{"}@kbd{string}@code{";} ]
  [ @code{semantic-checks} @kbd{boolean}@code{;} ]
  [ @code{ixfr-from-differences} @kbd{boolean}@code{;} ]
  [ @code{disable-any} @kbd{boolean}@code{;} ]
  [ @code{notify-timeout} @kbd{integer}@code{;} ]
  [ @code{notify-retries} @kbd{integer}@code{;} ]
  [ @code{zonefile-sync} ( @kbd{integer} | @kbd{integer}(@code{s} | @code{m} | @code{h} | @code{d})@code{;} ) ]
  [ @code{ixfr-fslimit} ( @kbd{integer} | @kbd{integer}(@code{k} | @code{M} | @code{G}) )@code{;} ]
  [ @code{ixfr-from-differences} @kbd{boolean}@code{;} ]
  [ @code{dnssec-keydir} @code{"}@kbd{string}@code{"}@code{;} ]
  [ @code{dnssec-enable} ( @code{on} | @code{off} )@code{;} ]
  [ @code{signature-lifetime} ( @kbd{integer} | @kbd{integer}(@code{s} | @code{m} | @code{h} | @code{d})@code{;} ) ]
@end example

@node zones Statement Definition and Grammar
@subsection Statement Definition and Grammar

@menu
* zone_id::
* file::
* xfr-in::
* xfr-out::
* notify-in::
* notify-out::
* update-in::
* storage::
* semantic-checks::
* ixfr-from-differences::
* disable-any::
* notify-timeout::
* notify-retries::
* zonefile-sync::
* ixfr-fslimit::
* dnssec-keydir::
* dnssec-enable::
* signature-lifetime::
@end menu

@node zone_id
@subsubsection @kbd{zone_id}
@vindex zone_id

@code{zone_id} is a zone origin, and as such is a domain name that may or may not end with a ".".
If no $ORIGIN directive is found inside actual zone file, this domain name will be used in place of "@@".
SOA record in the zone must have this name as its owner.

@node file
@subsubsection file
@vindex file

The @code{file} statement defines a path to the zone file.
You can either use an absolute path or a relative path.
In that case, the zone file path will be relative to the @code{storage} directory (@pxref{storage}).

@node xfr-in
@subsubsection xfr-in
@vindex xfr-in

In @code{xfr-in} statement user specifies which remotes will be permitted to perform a zone transfer to update the zone.
Remotes are defined in @code{remotes} section of configuration file (@pxref{remotes}).

@node xfr-out
@subsubsection xfr-out
@vindex xfr-out

In @code{xfr-out} statement user specifies which remotes will be permitted to obtain zone's contents via zone transfer.
Remotes are defined in @code{remotes} section of configuration file (@pxref{remotes}).

@node notify-in
@subsubsection notify-in
@vindex notify-in

@code{notify-in} defines which remotes will be permitted to send NOTIFY for this particular zone.

@node notify-out
@subsubsection notify-out
@vindex notify-out

@code{notify-out} defines to which remotes will your server send NOTIFYs about this particular zone.

@node update-in
@subsubsection update-in
@vindex update-in

In @code{update-in} statement user specifies which remotes will be permitted to perform a DNS UPDATE.
Remotes are defined in @code{remotes} section of configuration file (@pxref{remotes}).

@node storage
@subsubsection storage
@vindex storage

Data directory for zones. It is used to store zone files and journal files.

Value of @code{storage} set in @code{zone} section is relative to @code{storage} in @code{zones} section.

Default value (in @code{zones} section): @file{$@{localstatedir@}/lib/knot}, configured with @code{--with-storage=path}

Default value (in @code{zone} config): inherited from @code{zones} section

@example
zones @{
  storage "/var/lib/knot";
  example.com @{
    storage "com";
    file "example.com"; # /var/lib/knot/com/example.com
  @}
@}
@end example

@node semantic-checks
@subsubsection semantic-checks
@vindex semantic-checks

@code{semantic-checks} statement turns on optional semantic checks for this particular zone.
See @ref{zones List of zone semantic checks} for more information.

Possible values are @code{on} and @code{off}.
Most checks are disabled by default.

@node ixfr-from-differences
@subsubsection ixfr-from-differences
@vindex ixfr-from-differences

EXPERIMENTAL: option @code{ixfr-from-differences} is only relevant if you are running Knot DNS as a master for this zone.
By turning the feature on you tell Knot to create differences from changes you made to a zone file upon server reload.
See @ref{Controlling running daemon} for more information.

Possible values are @code{on} and @code{off}. Disabled by default.

@node disable-any
@subsubsection disable-any
@vindex disable-any

If you enable @code{disable-any}, all authoritative ANY queries sent over UDP will be answered with an empty response and with the TC bit set.
Use to minimize the risk of DNS replay attack. Disabled by default.

@node notify-timeout
@subsubsection notify-timeout
@vindex notify-timeout

@code{notify-timeout} in seconds specifies how long will server wait for NOTIFY response. Possible values are 1 to INT_MAX.
By default, this value is set to 60 seconds.

@node notify-retries
@subsubsection notify-retries
@vindex notify-retries

@code{notify-retries} tells the server how many times it can retry to send a NOTIFY. Possible values
are 1 to INT_MAX and default value is 5.

@node zonefile-sync
@subsubsection zonefile-sync
@vindex zonefile-sync

@code{zonefile-sync} specifies a time in seconds after which current zone in memory will be synced to zone file on the disk (as set in @ref{file}). Knot DNS will serve the latest zone even after restart, but zone file on a disk will only be synced after @code{zonefile-sync} time has expired (or synced manually via @code{knotc flush} - see @ref{Running Knot DNS}). This is applicable when the zone is updated via IXFR, DDNS or automatic DNSSEC signing. Possible values are 0 to INT_MAX, optionally suffixed by unit size (s/m/h/d) - @emph{1s} is one second, @emph{1m} one minute, @emph{1h} one hour and @emph{1d} one day with default value set to @emph{0s}.

@b{Important note:} If you are serving large zones with frequent updates where the immediate sync to zone file is not desirable, set this value in the configuration file to other value.

@node ixfr-fslimit
@subsubsection ixfr-fslimit
@vindex ixfr-fslimit

@code{ixfr-fslimit} sets a maximum file size for zone's journal in bytes. Possible values are 1 to INT_MAX, with optional suffixes k, m and G. I.e. @emph{1k}, @emph{1m} and @emph{1G} with default value not being set, meaning that journal file can grow without limitations.

@node dnssec-keydir
@subsubsection dnssec-keydir
@vindex dnssec-keydir

Location of DNSSEC signing keys, relative to @code{storage}.

Default value: not set

@node dnssec-enable
@subsubsection dnssec-enable
@vindex dnssec-enable

EXPERIMENTAL: Enable automatic DNSSEC signing for the zone.

Default value (in @code{zones} section): off

Default value (in @code{zone} config): inherited from @code{zones} section

@node signature-lifetime
@subsubsection signature-lifetime
@vindex signature-lifetime

Specifies how long should the automatically generated DNSSEC signatures be valid.
Expiration will thus be set as current time (in the moment of signing)
+ @code{signature-lifetime}.
Possible values are from 10801 to INT_MAX. The lower limit is because the server
will trigger resign when any of the signatures expires in 7200 seconds or less
and it was chosen as a reasonable value with regard to signing overhead. Setting
the signature lifetime to minimum value will result in re-signing the zone each
hour. For information about zone expiration date, invoke the
@code{knotc zonestatus} command.

Default value: @kbd{30d} (@kbd{2592000})

@node zones Example
@subsection zones Example

@example
@group
zones @{

  # Shared options for all listed zones
  storage "/var/lib/knot";
  ixfr-from-differences off;
  semantic-checks off;
  disable-any off;
  notify-timeout 60;
  notify-retries 5;
  zonefile-sync 0;
  ixfr-fslimit 1G;
  dnssec-enable on;
  dnssec-keydir "keys";
  signature-lifetime 60d;
  example.com @{
    storage "samples";
    file "example.com.zone";
    ixfr-from-differences off; #experimental
    disable-any off;
    semantic-checks on;
    notify-timeout 60;
    notify-retries 5;
<<<<<<< HEAD
    zonefile-sync 0;
=======
    zonefile-sync 1h;
    dnssec-keydir "keys";
>>>>>>> 168b5319
    dnssec-enable off;
    signature-lifetime 30d;
    xfr-in server0;
    xfr-out server0, server1;
    notify-in server0;
    notify-out server0, server1;
  @}
@}

@end group
@end example

@node zones List of zone semantic checks
@subsection List of zone semantic checks

The @code{semantic-checks} statement turns on extra zone file semantic
checks. Several checks are enabled by default and cannot be turned
off. If an error is found using these mandatory checks, the zone file
will not be loaded. Upon loading a zone file, occurred
errors and counts of their occurrence will be logged to @emph{stderr}.
These checks are the following:

@example
- An extra record together with CNAME record (except for RRSIG and DS)
- CNAME link chain length greater than 10 (including infinite cycles)
- DNAME and CNAME records under the same owner (RFC 2672)
- CNAME and DNAME wildcards pointing to themselves
- SOA record missing in the zone (RFC 1034)
- DNAME records having records under it (DNAME children) (RFC 2672)
@end example

Following checks have to be turned on using @code{semantic-checks} and
a zone containing following errors will be
loaded even upon discovering an error:

@example
- Missing NS record at the zone apex
- Missing glue A or AAAA records
- Broken or non-cyclic NSEC(3) chain
- Wrong NSEC(3) type bitmap
- Multiple NSEC records at the same node
- Missing NSEC records at authoritative nodes
- Extra record types under same name as NSEC3 record
(this is RFC-valid, but Knot will not serve such a zone correctly)
- NSEC3-unsecured delegation that is not part of Opt-out span
- Wrong original TTL value in NSEC3 records
- Wrong RDATA TTL value in RRSIG record
- Signer name in RRSIG RR not the same as in DNSKEY
- Signed RRSIG
- Not all RRs in node are signed
- Wrong key flags or wrong key in RRSIG record (not the same as ZSK)
@end example

@node log
@section @code{log} Statement
@stindex log

@menu
* log Syntax::
* log Statement Definition and Grammar::
* log Example::
@end menu

@node log Syntax
@subsection Syntax

@example
@code{log} @code{@{}
  [ @kbd{log_name} @code{@{}
    [ @kbd{category} @kbd{severity} [, @kbd{severity} @dots{} ]@code{;} ]
  @code{@}} ]
  [ @code{log_file} @kbd{filename} @{
    [ @kbd{category} @kbd{severity} [, @kbd{severity} @dots{} ]@code{;} ]
  @} ]
@code{@}}

@end example

@node log Statement Definition and Grammar
@subsection Statement Definition and Grammar

@menu
* log_name::
* category::
* severity::
* log_file::
@end menu

The @code{log} statement configures logging output of Knot DNS.  You
can configure Knot DNS to log into file or system log. There are several
logging categories to choose from. Each log
message has its severity and user can configure severities for each
log destination.

In case of missing log section, severities from @kbd{warning} and more serious
will be logged to both @kbd{stderr} and @kbd{syslog}. The @kbd{info} and @kbd{notice}
severities will be logged to the @kbd{stdout}.

@node log_name
@subsubsection @kbd{log_name}
@vindex @kbd{log_name}

@kbd{log_name} should be replaced with one of 3 symbolic log names :
@itemize
@item @emph{stdout} - logging to standard output
@item @emph{stderr} - logging to standard error output
@item @emph{syslog} - logging to syslog
@end itemize

@node category
@subsubsection @kbd{category}
@vindex category

Knot DNS allows user to choose from these logging categories:

@itemize
@item @emph{server} - Messages related to general operation of the server.
@item @emph{zone} - Messages related to zones, zone parsing and loading.
@item @emph{answering} - Messages regarding query processing and response creation.
@item @emph{any} - All categories.
@end itemize

@node severity
@subsubsection @kbd{severity}
@vindex severity

Knot DNS has the following logging severities:
@itemize
@item @emph{debug} - Debug messages, must be turned on at compile time (@pxref{Enabling debug messages in server}).
@item @emph{info} - Informational message.
@item @emph{notice} - Server notices and hints.
@item @emph{warning} - Warnings that might require user action.
@item @emph{error} - Recoverable error. Action should be taken.
@item @emph{all} - All severities.
@end itemize

More severities may be listed for each category, but all severities have to be listed explicitly, i.e. using @emph{warning} severity does not mean that @emph{error} severity messages will be logged as well.

@node log_file
@subsubsection @kbd{log_file}
@vindex @kbd{log_file}

@kbd{log_file} is either absolute or relative path to file user wants to log to.
See following example for clarification.

@node log Example
@subsection log Example

@example

log @{

  syslog @{
    any error;
    zone warning, notice;
    server info;
  @}

  stderr @{
    any error, warning;
  @}

  file "/tmp/knot-sample/knotd.debug" @{
    server debug;
  @}
@}

@end example

@node include
@section @code{include} Statement
@stindex include

The @code{include} statement is a special statement which can be used almost
anywhere on any level in the configuration file. It makes inclusion of another
file possible.

The path of the included file can be either absolute or relative to a
configuration file currently being processed.

@menu
* include Syntax::
* include Examples::
@end menu

@node include Syntax
@subsection Syntax

@example
@code{include} "filename"@code{;}
@end example

@node include Examples
@subsection Examples

@example
include "keys.conf";

remotes @{
  ctl @{
    address 127.0.0.1;
    key knotc-key;
  @}
  include "remotes.conf";
@}
@end example<|MERGE_RESOLUTION|>--- conflicted
+++ resolved
@@ -933,12 +933,8 @@
     semantic-checks on;
     notify-timeout 60;
     notify-retries 5;
-<<<<<<< HEAD
     zonefile-sync 0;
-=======
-    zonefile-sync 1h;
     dnssec-keydir "keys";
->>>>>>> 168b5319
     dnssec-enable off;
     signature-lifetime 30d;
     xfr-in server0;

--- conflicted
+++ resolved
@@ -243,69 +243,6 @@
 
 AC_SEARCH_LIBS([urcu_init], [urcu], [AC_MSG_ERROR([liburcu is too old (< 0.4.0), urcu_init symbol found])], [])
 
-<<<<<<< HEAD
-AC_ARG_WITH(libidn, AC_HELP_STRING([--with-libidn=[DIR]],
-    [Support IDN (needs GNU Libidn)]),
-    libidn=$withval, libidn=yes)
-if test "$libidn" != "no"; then
-    if test "$libidn" != "yes"; then
-        LDFLAGS="${LDFLAGS} -L$libidn/lib"
-        CPPFLAGS="${CPPFLAGS} -I$libidn/include"
-=======
-dnl Check for OpenSSL
-AC_ARG_WITH(openssl,
-[  --with-openssl=DIR        where to find openssl library])
-
-AS_IF([test "$with_openssl" != "no"],[
-  PKG_CHECK_MODULES([libcrypto], libcrypto, [
-    CPPFLAGS="$CPPFLAGS $libcrypto_CFLAGS"
-    LIBS="$LIBS $libcrypto_LIBS"
-    with_openssl=yes
-  ],[
-
-    for try_openssl in "$with_openssl" "" "/usr/local"; do
-      save_LIBS="$LIBS"
-      save_CPPFLAGS="$CPPFLAGS"
-
-      AS_IF([test -d "$try_openssl"], [
-        libcrypto_CFLAGS="-I$try_openssl/include"
-        libcrypto_LIBS="-L$try_openssl/lib"
-      ],[
-        libcrypto_CFLAGS=""
-        libcrypto_LIBS=""
-      ])
-
-      CPPFLAGS="$CPPFLAGS $libcrypto_CFLAGS"
-      LIBS="$LIBS $libcrypto_LIBS"
-
-      AC_SEARCH_LIBS([OpenSSL_add_all_digests], [crypto], [
-        with_openssl=yes
-	break
-      ],[
-        with_openssl=no
-	# do not cache result of AC_SEARCH_LIBS test
-	unset ac_cv_search_OpenSSL_add_all_digests
-      ])
-
-      CPPFLAGS="$save_CPPFLAGS"
-      LIBS="$save_LIBS"
-    done
-
-  ])
-])
-
-AS_IF([test "$with_openssl" = "no"],[
-  AC_MSG_ERROR([OpenSSL library is required.])
-])
-
-AC_EGREP_CPP(openssl_version_ok,
-  [#include <openssl/crypto.h>
-   #if (OPENSSL_VERSION_NUMBER >= 0x10000000L)
-   openssl_version_ok
-   #endif
-  ],[],[AC_MSG_ERROR([OpenSSL library version >= 1.0.0 is required.])]
-)
-
 dnl Check for libidn.
 AC_ARG_WITH(libidn,
     AC_HELP_STRING([--with-libidn=[DIR]], [Support IDN (needs GNU Libidn)]),
@@ -320,7 +257,6 @@
     else
         with_libidn=yes
         AC_DEFINE([LIBIDN], [1], [Define to 1 to enable IDN support])
->>>>>>> 1d5a513d
     fi
 fi
 
@@ -397,13 +333,10 @@
 		 tests/Makefile
 		 src/dnstap/Makefile
 		 src/zscanner/Makefile
-<<<<<<< HEAD
 		 dnssec/Makefile
 		 dnssec/utils/Makefile
 		 dnssec/tests/Makefile
-=======
 		 doc/conf.py
->>>>>>> 1d5a513d
 		 man/khost.1
 		 man/knotc.8
 		 man/knotd.8
@@ -414,26 +347,7 @@
 		 ])
 
 AC_OUTPUT
-<<<<<<< HEAD
-
-echo "
-  Version: ${PACKAGE_VERSION}
-  Prefix: ${prefix}
-  Run dir: ${run_dir}
-  Storage dir: ${storage_dir}
-  Config dir: ${config_dir}
-  Compiler: ${CC}
-  CFlags: ${CFLAGS} ${CPPFLAGS}
-  LDFlags: ${LDFLAGS}
-  Libs: ${LIBS}
-  Ragel: ${RAGEL} ${FSM_TYPE}
-  Utils with IDN: ${libidn}
-  Use systemd notifications: ${enable_systemd}
-  GnuTLS: ${gnutls_CFLAGS} ${gnutls_LIBS}
-  YAML: ${yaml_CFLAGS} ${yaml_LIBS}
-
-  Continue with 'make' command"
-=======
+
 AC_MSG_RESULT([
   $PACKAGE $VERSION
 
@@ -451,9 +365,10 @@
     Fast zone parser:      ${enable_fastparser}
     Utilities with IDN:    ${with_libidn}
     Systemd notifications: ${enable_systemd}
+    GnuTLS:                ${gnutls_CFLAGS} ${gnutls_LIBS}
+    YAML:                  ${yaml_CFLAGS} ${yaml_LIBS}
     Dnstap support:        ${opt_dnstap}
     Code coverage:         ${enable_code_coverage}
 
   Continue with 'make' command
-])
->>>>>>> 1d5a513d
+])
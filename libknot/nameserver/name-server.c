--- conflicted
+++ resolved
@@ -2985,11 +2985,8 @@
 	knot_response_set_rcode(xfr->response, rcode);
 	
 	/*! \todo Probably rename the function. */
-<<<<<<< HEAD
-	return ns_xfr_send_and_clear(xfr, 1);
-=======
 	int ret = 0;
-	if ((ret = ns_axfr_send_and_clear(xfr)) != KNOT_EOK) {
+	if ((ret = ns_xfr_send_and_clear(xfr, 1)) != KNOT_EOK) {
 		size_t size = 0;
 		knot_ns_error_response(nameserver, xfr->query->header.id,
 		                       KNOT_RCODE_SERVFAIL, xfr->wire, &size);
@@ -2997,7 +2994,6 @@
 	}
 	
 	return ret;
->>>>>>> 9a4ac0ea
 }
 
 /*----------------------------------------------------------------------------*/
@@ -3075,10 +3071,6 @@
 		return KNOT_EBADARG;
 	}
 
-<<<<<<< HEAD
-	uint8_t *wire = NULL;
-	size_t size = 0;
-=======
 	//uint8_t *wire = NULL;
 	//size_t size = xfr->wire_size;
 	
@@ -3095,13 +3087,11 @@
 		knot_packet_free(&xfr->response);
 		return ret;
 	}
->>>>>>> 9a4ac0ea
 
 	// check if the zone has contents
-	int ret = KNOT_EOK;
 	if (knot_zone_contents(xfr->zone) == NULL) {
 		dbg_ns("Zone expired or not bootstrapped. Reply SERVFAIL.\n");
-		knot_ns_xfr_send_error(nameserver, xfr, KNOT_RCODE_SERVFAIL);
+		ret = knot_ns_xfr_send_error(nameserver, xfr, KNOT_RCODE_SERVFAIL);
 //		knot_ns_error_response_full(nameserver, xfr->response,
 //		                            KNOT_RCODE_SERVFAIL, xfr->wire, 
 //		                            &size);

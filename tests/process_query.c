/*  Copyright (C) 2013 CZ.NIC, z.s.p.o. <knot-dns@labs.nic.cz>

    This program is free software: you can redistribute it and/or modify
    it under the terms of the GNU General Public License as published by
    the Free Software Foundation, either version 3 of the License, or
    (at your option) any later version.

    This program is distributed in the hope that it will be useful,
    but WITHOUT ANY WARRANTY; without even the implied warranty of
    MERCHANTABILITY or FITNESS FOR A PARTICULAR PURPOSE.  See the
    GNU General Public License for more details.

    You should have received a copy of the GNU General Public License
    along with this program.  If not, see <http://www.gnu.org/licenses/>.
 */

#include <config.h>
#include <tap/basic.h>
#include <string.h>
#include <stdlib.h>

#include "common/mempool.h"
#include "common/descriptor.h"
#include "libknot/packet/wire.h"
#include "knot/nameserver/process_query.h"
<<<<<<< HEAD
#include "fake_server.h"
=======
#include "knot/server/zones.h"

/* SOA RDATA. */
#define SOA_RDLEN 30
static const uint8_t SOA_RDATA[SOA_RDLEN] = {
        0x02, 0x6e, 0x73, 0x00,        /* ns. */
        0x04, 'm', 'a', 'i', 'l', 0x00,/* mail. */
        0x77, 0xdf, 0x1e, 0x63,        /* serial */
        0x00, 0x01, 0x51, 0x80,        /* refresh */
        0x00, 0x00, 0x1c, 0x20,        /* retry */
        0x00, 0x0a, 0x8c, 0x00,        /* expire */
        0x00, 0x00, 0x0e, 0x10         /* min ttl */
};

/* Create fake root zone. */
void create_root_zone(server_t *server, mm_ctx_t *mm)
{
	/* Insert root zone. */
	conf_zone_t *conf = malloc(sizeof(conf_zone_t));
	conf_init_zone(conf);
	conf->name = strdup(".");

	zone_t *root = zone_new(conf);
	root->contents = knot_zone_contents_new(root->name);

	knot_rrset_t *soa_rrset = knot_rrset_new(root->name,
	                                         KNOT_RRTYPE_SOA, KNOT_CLASS_IN,
	                                         NULL);
	knot_rrset_add_rdata(soa_rrset, SOA_RDATA, SOA_RDLEN, 7200, NULL);
	node_add_rrset(root->contents->apex, soa_rrset);

	/* Bake the zone. */
	zone_node_t *first_nsec3 = NULL, *last_nsec3 = NULL;
	knot_zone_contents_adjust_full(root->contents, &first_nsec3, &last_nsec3);

	/* Switch zone db. */
	knot_zonedb_free(&server->zone_db);
	server->zone_db = knot_zonedb_new(1);
	knot_zonedb_insert(server->zone_db, root);
	knot_zonedb_build_index(server->zone_db);
}
>>>>>>> ed980cf4

/* Basic response check (4 TAP tests). */
static void answer_sanity_check(const uint8_t *query,
                                const uint8_t *answer, uint16_t answer_len,
                                uint8_t expected_rcode, const char *name)
{
	ok(answer_len >= KNOT_WIRE_HEADER_SIZE, "ns: len(%s answer) >= DNS header", name);
	if (answer_len >= KNOT_WIRE_HEADER_SIZE) {
		ok(knot_wire_get_qr(answer), "ns: %s answer has QR=1", name);
		is_int(expected_rcode, knot_wire_get_rcode(answer), "ns: %s answer RCODE=%d", name, expected_rcode);
		is_int(knot_wire_get_id(query), knot_wire_get_id(answer), "ns: %s MSGID match", name);
	} else {
		skip_block(3, "ns: can't check DNS header");
	}

}

/* Resolve query and check answer for sanity (2 TAP tests). */
static void exec_query(knot_process_t *query_ctx, const char *name,
                       const uint8_t *query, uint16_t query_len,
                       uint8_t expected_rcode)
{
	uint16_t answer_len = KNOT_WIRE_MAX_PKTSIZE;
	uint8_t answer[KNOT_WIRE_MAX_PKTSIZE];

	/* Input packet. */
	int state = knot_process_in(query, query_len, query_ctx);

	ok(state & (NS_PROC_FULL|NS_PROC_FAIL), "ns: process %s query", name);

	/* Create answer. */
	state = knot_process_out(answer, &answer_len, query_ctx);
	if (state & NS_PROC_FAIL) {
		/* Allow 1 generic error response. */
		answer_len = KNOT_WIRE_MAX_PKTSIZE;
		state = knot_process_out(answer, &answer_len, query_ctx);
	}

	ok(state == NS_PROC_DONE, "ns: answer %s query", name);

	/* Check answer. */
	answer_sanity_check(query, answer, answer_len, expected_rcode, name);
}

/* \internal Helpers */
#define WIRE_COPY(dst, dst_len, src, src_len) \
	memcpy(dst, src, src_len); \
	dst_len = src_len;

int main(int argc, char *argv[])
{
	plan(8*6 + 3); /* exec_query = 6 TAP tests */

	/* Create processing context. */
	knot_process_t proc;
	memset(&proc, 0, sizeof(knot_process_t));
	mm_ctx_mempool(&proc.mm, sizeof(knot_pkt_t));

	/* Create fake server environment. */
	server_t server;
	create_fake_server(&server, &proc.mm);
	zone_t *zone = knot_zonedb_find(server.zone_db, ROOT_DNAME);

	/* Prepare. */
	knot_pkt_t *query = knot_pkt_new(NULL, KNOT_WIRE_MAX_PKTSIZE, &proc.mm);

	/* Create query processing parameter. */
	struct sockaddr_storage ss;
	memset(&ss, 0, sizeof(struct sockaddr_storage));
	sockaddr_set(&ss, AF_INET, "127.0.0.1", 53);
	struct process_query_param param = {0};
	param.remote = &ss;
	param.server = &server;

	/* Query processor (CH zone) */
	int state = knot_process_begin(&proc, &param, NS_PROC_QUERY);
	knot_pkt_clear(query);
	knot_pkt_put_question(query, IDSERVER_DNAME, KNOT_CLASS_CH, KNOT_RRTYPE_TXT);
	exec_query(&proc, "CH TXT", query->wire, query->size, KNOT_RCODE_NOERROR);

	/* Query processor (valid input). */
	state = knot_process_reset(&proc);
	knot_pkt_clear(query);
	knot_pkt_put_question(query, ROOT_DNAME, KNOT_CLASS_IN, KNOT_RRTYPE_SOA);
	exec_query(&proc, "IN/root", query->wire, query->size, KNOT_RCODE_NOERROR);

	/* Query processor (-1 bytes, not enough data). */
	state = knot_process_reset(&proc);
	exec_query(&proc, "IN/few-data", query->wire, query->size - 1, KNOT_RCODE_FORMERR);

	/* Query processor (+1 bytes trailing). */
	state = knot_process_reset(&proc);
	query->wire[query->size] = '\1'; /* Initialize the "garbage" value. */
	exec_query(&proc, "IN/trail-garbage", query->wire, query->size + 1, KNOT_RCODE_FORMERR);

	/* Forge NOTIFY query from SOA query. */
	state = knot_process_reset(&proc);
	knot_wire_set_opcode(query->wire, KNOT_OPCODE_NOTIFY);
	exec_query(&proc, "IN/notify", query->wire, query->size, KNOT_RCODE_NOTAUTH);

	/* Forge AXFR query. */
	knot_process_reset(&proc);
	knot_pkt_clear(query);
	knot_pkt_put_question(query, ROOT_DNAME, KNOT_CLASS_IN, KNOT_RRTYPE_AXFR);
	exec_query(&proc, "IN/axfr", query->wire, query->size, KNOT_RCODE_NOTAUTH);

	/* Forge IXFR query (badly formed, no SOA in AUTHORITY section). */
	knot_process_reset(&proc);
	knot_pkt_clear(query);
	knot_pkt_put_question(query, ROOT_DNAME, KNOT_CLASS_IN, KNOT_RRTYPE_IXFR);
	exec_query(&proc, "IN/ixfr-formerr", query->wire, query->size, KNOT_RCODE_FORMERR);

	/* Forge IXFR query (well formed). */
	knot_process_reset(&proc);
	/* Append SOA RR. */
	knot_rrset_t soa_rr = node_rrset(zone->contents->apex, KNOT_RRTYPE_SOA);
	knot_pkt_begin(query, KNOT_AUTHORITY);
	knot_pkt_put(query, COMPR_HINT_NONE, &soa_rr, 0);
	exec_query(&proc, "IN/ixfr", query->wire, query->size, KNOT_RCODE_NOTAUTH);

	/* \note Tests below are not possible without proper zone and zone data. */
	/* #189 Process UPDATE query. */
	/* #189 Process AXFR client. */
	/* #189 Process IXFR client. */

	/* Query processor (smaller than DNS header, ignore). */
	state = knot_process_reset(&proc);
	knot_pkt_clear(query);
	knot_pkt_put_question(query, ROOT_DNAME, KNOT_CLASS_IN, KNOT_RRTYPE_SOA);
	state = knot_process_in(query->wire, KNOT_WIRE_HEADER_SIZE - 1, &proc);
	ok(state == NS_PROC_NOOP, "ns: IN/less-than-header query ignored");

	/* Query processor (response, ignore). */
	state = knot_process_reset(&proc);
	knot_wire_set_qr(query->wire);
	state = knot_process_in(query->wire, query->size, &proc);
	ok(state == NS_PROC_NOOP, "ns: IN/less-than-header query ignored");

	/* Finish. */
	state = knot_process_finish(&proc);
	ok(state == NS_PROC_NOOP, "ns: processing end" );

	/* Cleanup. */
	mp_delete((struct mempool *)proc.mm.ctx);
	server_deinit(&server);

	return 0;
}

#undef WIRE_COPY<|MERGE_RESOLUTION|>--- conflicted
+++ resolved
@@ -23,51 +23,7 @@
 #include "common/descriptor.h"
 #include "libknot/packet/wire.h"
 #include "knot/nameserver/process_query.h"
-<<<<<<< HEAD
 #include "fake_server.h"
-=======
-#include "knot/server/zones.h"
-
-/* SOA RDATA. */
-#define SOA_RDLEN 30
-static const uint8_t SOA_RDATA[SOA_RDLEN] = {
-        0x02, 0x6e, 0x73, 0x00,        /* ns. */
-        0x04, 'm', 'a', 'i', 'l', 0x00,/* mail. */
-        0x77, 0xdf, 0x1e, 0x63,        /* serial */
-        0x00, 0x01, 0x51, 0x80,        /* refresh */
-        0x00, 0x00, 0x1c, 0x20,        /* retry */
-        0x00, 0x0a, 0x8c, 0x00,        /* expire */
-        0x00, 0x00, 0x0e, 0x10         /* min ttl */
-};
-
-/* Create fake root zone. */
-void create_root_zone(server_t *server, mm_ctx_t *mm)
-{
-	/* Insert root zone. */
-	conf_zone_t *conf = malloc(sizeof(conf_zone_t));
-	conf_init_zone(conf);
-	conf->name = strdup(".");
-
-	zone_t *root = zone_new(conf);
-	root->contents = knot_zone_contents_new(root->name);
-
-	knot_rrset_t *soa_rrset = knot_rrset_new(root->name,
-	                                         KNOT_RRTYPE_SOA, KNOT_CLASS_IN,
-	                                         NULL);
-	knot_rrset_add_rdata(soa_rrset, SOA_RDATA, SOA_RDLEN, 7200, NULL);
-	node_add_rrset(root->contents->apex, soa_rrset);
-
-	/* Bake the zone. */
-	zone_node_t *first_nsec3 = NULL, *last_nsec3 = NULL;
-	knot_zone_contents_adjust_full(root->contents, &first_nsec3, &last_nsec3);
-
-	/* Switch zone db. */
-	knot_zonedb_free(&server->zone_db);
-	server->zone_db = knot_zonedb_new(1);
-	knot_zonedb_insert(server->zone_db, root);
-	knot_zonedb_build_index(server->zone_db);
-}
->>>>>>> ed980cf4
 
 /* Basic response check (4 TAP tests). */
 static void answer_sanity_check(const uint8_t *query,

/*!
 * \file dnslib_response_tests.c
 *
 * \author Jan Kadlec <jan.kadlec@nic.cz>
 *
 * Contains unit tests for RRSet (dnslib_rrset_t) and its API.
 *
 * Contains tests for:
 * - Response API
 */

#include <assert.h>
#include <inttypes.h>

#include "tap_unit.h"

#include "response.h"
#include "rdata.h"
#include "rrset.h"
#include "dname.h"
#include "packet.h"

static int dnslib_response_tests_count(int argc, char *argv[]);
static int dnslib_response_tests_run(int argc, char *argv[]);

/*! Exported unit API.
 */
unit_api dnslib_response_tests_api = {
	"DNS library - response",      //! Unit name
	&dnslib_response_tests_count,  //! Count scheduled tests
	&dnslib_response_tests_run     //! Run scheduled tests
};

/*
 *  Unit implementation.
 */

struct test_response {
	dnslib_dname_t *qname;
	uint16_t qclass;
	uint16_t qtype;
	uint16_t id;
	uint8_t flags1;
	uint8_t flags2;
	uint16_t qdcount;
	uint16_t ancount;
	uint16_t nscount;
	uint16_t arcount;

/* XXX	dnslib_rrset_t *question; */
	dnslib_rrset_t **answer;
	dnslib_rrset_t **authority;
	dnslib_rrset_t **additional;

	short size;

	/* TODO what about the rest of the values?
	 * they cannot be modified from API, but this is probably the best
	 * place to test them as well */

};

typedef struct test_response test_response_t;

struct test_raw_packet {
	uint size;
	uint8_t *data;
};

typedef struct test_raw_packet test_raw_packet_t;

enum { DNAME_MAX_WIRE_LENGTH = 256 };

enum {
	DNAMES_COUNT = 2,
	ITEMS_COUNT = 2,
	RDATA_COUNT = 1,
	RRSETS_COUNT = 1,
	RESPONSE_COUNT = 1,
	LDNS_PACKET_COUNT = 1,
	LDNS_HEADER_COUNT = 1,
	LDNS_RRLIST_COUNT = 1,
	LDNS_RR_COUNT = 1,
	LDNS_RDFS_COUNT = 2,
	LDNS_RDF_TEMP_COUNT = 2,
};

static dnslib_dname_t DNAMES[DNAMES_COUNT] =
	{ {(uint8_t *)"\7example\3com", 13, NULL}, //0's at the end are added
	  {(uint8_t *)"\2ns\7example\3com", 16, NULL} };

static uint8_t address[4] = {192, 168, 1, 1};

static dnslib_rdata_item_t ITEMS[ITEMS_COUNT] =
	{ {.dname = &DNAMES[1]},
	  {.raw_data = address } };

static dnslib_rdata_t RDATA[RDATA_COUNT] = { {&ITEMS[0], 1, &RDATA[0]} };

static dnslib_rrset_t RESPONSE_RRSETS[RRSETS_COUNT] =
	{ {&DNAMES[0], 1, 1, 3600, &RDATA[0], NULL} };

static test_response_t RESPONSES[RESPONSE_COUNT] =
	{ {&DNAMES[0], 1, 1, 12345, 0, 0, 1, 0, 0, 0, NULL,
	   (dnslib_rrset_t **)&RESPONSE_RRSETS, NULL, 29} };


<<<<<<< HEAD
static int load_raw_packets(test_raw_packet_t ***raw_packets, uint32_t *count,
                            const char *filename)
=======
static int load_raw_packets(test_raw_packet_t ***raw_packets, uint8_t *count,
			    const char *filename)
>>>>>>> 9e4aee37
{
	assert(*raw_packets == NULL);

	FILE *f;
	uint16_t tmp_size = 0;

	f = fopen(filename, "rb");

	if (f == NULL) {
		diag("could not open file: %s\n", filename);
		return 0;
	}

	if(!fread_safe(count, sizeof(uint32_t), 1, f)) {
		fclose(f);
		return -1;
	}

	*raw_packets = malloc(sizeof(test_raw_packet_t *) * *count);

	for (int i = 0; i < *count; i++) {
		if(!fread_safe(&tmp_size, sizeof(uint16_t), 1, f)) {
			return -1;
		}

		(*raw_packets)[i] = malloc(sizeof(test_raw_packet_t));
		(*raw_packets)[i]->size = tmp_size;
		(*raw_packets)[i]->data = malloc(sizeof(uint8_t) * (tmp_size));
		if(!fread_safe((*raw_packets)[i]->data,
		   sizeof(uint8_t), tmp_size, f)) {
			return -1;
		}
	}

	fclose(f);

	return 0;
}

static dnslib_rdata_t *load_response_rdata(uint16_t type, FILE *f)
{
	dnslib_rdata_t *rdata;

	rdata = dnslib_rdata_new();

	dnslib_rrtype_descriptor_t *desc =
		dnslib_rrtype_descriptor_by_type(type);
	assert(desc != NULL);

	dnslib_rdata_item_t *items =
		malloc(sizeof(dnslib_rdata_item_t) * desc->length);

	uint8_t raw_data_length; /* TODO should be bigger */

/*	if (type != DNSLIB_RRTYPE_NS) {
		if (!fread_safe(&raw_data_length,
		     sizeof(raw_data_length), 1, f)) {
			return NULL;
		}
	} */

	for (int i = 0; i < desc->length; i++) {
		if (desc->wireformat[i] == DNSLIB_RDATA_WF_COMPRESSED_DNAME ||
		desc->wireformat[i] == DNSLIB_RDATA_WF_UNCOMPRESSED_DNAME ||
		desc->wireformat[i] == DNSLIB_RDATA_WF_LITERAL_DNAME )	{

			/* TODO maybe this does not need to be stored this big*/

			/* TODO freeing upon failed fread*/

			uint8_t dname_size;
			uint8_t *dname_wire = NULL;

			if (!fread_safe(&dname_size,
			    sizeof(dname_size), 1, f)) {
				return NULL;
			}

			assert(dname_size < DNAME_MAX_WIRE_LENGTH);

			dname_wire = malloc(sizeof(uint8_t) * dname_size);

			if (!fread_safe(dname_wire, sizeof(uint8_t),
			      dname_size, f)) {
				return NULL;
			}

			items[i].dname =
				dnslib_dname_new_from_wire(dname_wire,
							   dname_size,
							   NULL);

			free(dname_wire);

			assert(items[i].dname);

		} else {
			if (desc->wireformat[i] ==
			    DNSLIB_RDATA_WF_BINARYWITHLENGTH) {
				if (!fread_safe(&raw_data_length,
				     sizeof(raw_data_length), 1, f)) {
					return NULL;
				}

				items[i].raw_data =
					malloc(sizeof(uint8_t) *
					       raw_data_length + 1);
				*(items[i].raw_data) = raw_data_length;
				if (!fread_safe(items[i].raw_data + 1,
				    sizeof(uint8_t),
				    raw_data_length, f)) {
					return NULL;
				}
/*				printf("read len (from wire): %d\n", 
				       items[i].raw_data[0]);
				hex_print((char *)items[i].raw_data + 1,
				          items[i].raw_data[0]);
				*/


			} else {
				uint8_t size_fr_desc =
					dnslib_wireformat_size(desc->
					                       wireformat[i]);

				if (size_fr_desc == 0) { /* unknown length */
					size_fr_desc = 1;
				}

				items[i].raw_data =
					malloc(sizeof(uint8_t) *
					       size_fr_desc + 1);

				items[i].raw_data[0] = size_fr_desc;


				if (!fread_safe(items[i].raw_data + 1,
				    size_fr_desc,
				    1, f)) {
					return NULL;
				}

/*				printf("read len (from descriptor): %d\n",
				       items[i].raw_data[0]);
				hex_print((char *)items[i].raw_data + 1,
				          items[i].raw_data[0]);
				*/
			}
		}
	}

	if (dnslib_rdata_set_items(rdata, items, desc->length) != 0) {
		fprintf(stderr, "Error: could not set items\n");
	}

	free(items);

	return rdata;
}

/*dnslib_rrsig_set_t *dnslib_load_rrsig(FILE *f)
{
	dnslib_rrsig_set_t *rrsig;

	uint16_t rrset_type;
	uint16_t rrset_class;
	uint32_t rrset_ttl;

	uint8_t rdata_count;

	if (!fread_safe(&rrset_type, sizeof(rrset_type), 1, f)) {
		return NULL;
	}
	debug_zp("rrset type: %d\n", rrset_type);
	if (!fread_safe(&rrset_class, sizeof(rrset_class), 1, f)) {
		return NULL;
	}
	debug_zp("rrset class %d\n", rrset_class);
	if (!fread_safe(&rrset_ttl, sizeof(rrset_ttl), 1, f)) {
		return NULL;
	}
	debug_zp("rrset ttl %d\n", rrset_ttl);

	if (!fread_safe(&rdata_count, sizeof(rdata_count), 1, f)) {
		return NULL;
	}

	rrsig = dnslib_rrsig_set_new(NULL, rrset_type, rrset_class, rrset_ttl);

	dnslib_rdata_t *tmp_rdata;

	debug_zp("loading %d rdata entries\n", rdata_count);

	for (int i = 0; i < rdata_count; i++) {
		tmp_rdata = dnslib_load_rdata(DNSLIB_RRTYPE_RRSIG, f);
		dnslib_rrsig_set_add_rdata(rrsig, tmp_rdata);
	}

	return rrsig;
} */

static dnslib_rrset_t *load_response_rrset(FILE *f, char is_question)
{
	dnslib_rrset_t *rrset;

	uint16_t rrset_type;
	uint16_t rrset_class;
	uint32_t rrset_ttl;

	/* Each rrset will only have one rdata entry */
	/* RRSIGs will be read as separate RRSets for now */
	/* TODO probably change it in python dump so that it complies with our
	 * implementation
	 */

/*	uint8_t rdata_count;
	uint8_t rrsig_count; */

	uint8_t dname_size;
	uint8_t *dname_wire = NULL;

	if (!fread_safe(&dname_size, sizeof(dname_size), 1, f)) {
		return NULL;
	}

	assert(dname_size < DNAME_MAX_WIRE_LENGTH);

	dname_wire = malloc(sizeof(uint8_t) * dname_size);

	if (!fread_safe(dname_wire, sizeof(uint8_t),
	      dname_size, f)) {
		return NULL;
	}

<<<<<<< HEAD
=======


>>>>>>> 9e4aee37
	dnslib_dname_t *owner =
		dnslib_dname_new_from_wire(dname_wire,
					   dname_size,
					   NULL);

	free(dname_wire);

	if (!fread_safe(&rrset_type, sizeof(rrset_type), 1, f)) {
		return NULL;
	}
	if (!fread_safe(&rrset_class, sizeof(rrset_class), 1, f)) {
		return NULL;
	}

	if (!is_question) {
		if (!fread_safe(&rrset_ttl, sizeof(rrset_ttl), 1, f)) {
			return NULL;
		}
	}

	rrset = dnslib_rrset_new(owner, rrset_type, rrset_class, rrset_ttl);

	if (is_question) {
		return rrset;
	}

	dnslib_rdata_t *tmp_rdata;

	tmp_rdata = load_response_rdata(rrset->type, f);
	dnslib_rrset_add_rdata(rrset, tmp_rdata);

	return rrset;
}

static test_response_t *load_parsed_response(FILE *f)
{
	test_response_t *resp = malloc(sizeof(test_response_t));

	if (!fread_safe(&resp->id, sizeof(resp->id), 1, f)) {
		return NULL;
	}

//	printf("id %d\n", resp->id);

	if (!fread_safe(&resp->qdcount, sizeof(resp->qdcount), 1, f)) {
		return NULL;
	}

//	printf("qdcount: %d\n", resp->qdcount);

	if (!fread_safe(&resp->ancount, sizeof(resp->ancount), 1, f)) {
		return NULL;
	}

//	printf("ancount: %d\n", resp->ancount);

	if (!fread_safe(&resp->nscount, sizeof(resp->nscount), 1, f)) {
		return NULL;
	}

//	printf("nscount: %d\n", resp->nscount);

	if (!fread_safe(&resp->arcount, sizeof(resp->arcount), 1, f)) {
		return NULL;
	}

//	printf("arcount: %d\n", resp->arcount);

	dnslib_rrset_t **question_rrsets;

	question_rrsets = malloc(sizeof(dnslib_rrset_t *) * resp->qdcount);

	for (int i = 0; i < resp->qdcount; i++) {
		question_rrsets[i] = load_response_rrset(f, 1);
		if (question_rrsets[i] == NULL) {
			diag("Could not load question rrsets");
			return NULL;
		}
	}

	/* only one question in our case */

	resp->qname = question_rrsets[0]->owner;
	resp->qtype = question_rrsets[0]->type;
	resp->qclass = question_rrsets[0]->rclass;

	for (int i = 0; i < resp->qdcount; i++) {
		dnslib_rrset_free(&(question_rrsets[i]));
	}

	free(question_rrsets);

	if (resp->ancount > 0) {
		resp->answer =
			malloc(sizeof(dnslib_rrset_t *) * resp->ancount);
	} else {
		resp->answer = NULL;
	}

	for (int i = 0; i < resp->ancount; i++) {
		resp->answer[i] = load_response_rrset(f, 0);
		if (resp->answer[i] == NULL) {
			diag("Could not load answer rrsets");
			return NULL;
		}
	}
	
	if (resp->nscount > 0) {
		resp->authority =
			malloc(sizeof(dnslib_rrset_t *) * resp->nscount);
	} else {
		resp->authority = NULL;
	}

	for (int i = 0; i < resp->nscount; i++) {
		resp->authority[i] = load_response_rrset(f, 0);
		if (resp->authority[i] == NULL) {
			diag("Could not load authority rrsets");
			return NULL;
		}
	}
	
	if (resp->arcount > 0) {
		resp->additional =
			malloc(sizeof(dnslib_rrset_t *) * resp->arcount);
	} else {
		resp->additional = NULL;
	}

	for (int i = 0; i < resp->arcount; i++) {
		resp->additional[i] = load_response_rrset(f, 0);
		if (resp->additional[i] == NULL) {
			diag("Could not load additional rrsets");
			return NULL;
		}
	}

	/* this will never be used */

	resp->flags1 = 0;
	resp->flags2 = 0;

	return resp;
}

static int load_parsed_responses(test_response_t ***responses, uint32_t *count,
				const char *filename)
{
	assert(*responses == NULL);

	FILE *f;

	f = fopen(filename, "r");

	if (f == NULL) {
		diag("could not open file: %s", filename);
		return -1;
	}

	if (!fread_safe(count, sizeof(*count), 1, f)) {
		diag("Wrong read");
		return -1;
	}

	*responses = malloc(sizeof(test_response_t *) * *count);

	for (int i = 0; i < *count; i++) {
		(*responses)[i] = load_parsed_response(f);
		if ((*responses)[i] == NULL) {
			diag("Could not load response - returned NULL");
			return -1;
		}
	}

<<<<<<< HEAD
=======
	return 0;
}

/*static int load_parsed_packets(test_response_t ***responses, uint *count,
			       const char *filename)
{
	assert(*responses == NULL);

	FILE *f;

	f = fopen(filename, "r");

	if (f == NULL) {
		diag("could not open file: %s", filename);
		return 0;
	}

	*count = 0;

	int c;
	test_response_t *tmp_resp;

	char *tmp_str = malloc(sizeof(char) * 1000);
	char *tmp_dname_str = malloc(sizeof(char) * 255);

	memset(tmp_str, 0, 1000);

	while ((c = getc(f)) != EOF) {
		//apend
		*responses = realloc(*responses,
				    sizeof(test_response_t *) * (*count + 1));

		tmp_str[strlen(tmp_str)] = c;
		tmp_str[strlen(tmp_str) + 1] = 0;
		if (c == '\n') {
			tmp_resp = malloc(sizeof(test_response_t));
			if ((sscanf(tmp_str, "%" SCNu16 ";%" SCNu16 ";%"
				    SCNu16 ";%" SCNu8 ";%" SCNu8 ";%"
				    SCNu16 ";%" SCNu16 ";%" SCNu16 ";%"
				    SCNu16 ";%s",
				    &(tmp_resp->type),
				    &(tmp_resp->rclass),
				    &(tmp_resp->id),
				    &(tmp_resp->flags1),
				    &(tmp_resp->flags2),
				    &(tmp_resp->qdcount),
				    &(tmp_resp->ancount),
				    &(tmp_resp->nscount),
				    &(tmp_resp->arcount),
				    tmp_dname_str)) == 10) {
				dnslib_dname_t *tmp_dname =
					dnslib_dname_new_from_str(
						tmp_dname_str,
						strlen(tmp_dname_str),
						NULL);
				tmp_resp->owner = tmp_dname;
				(*responses)[*count] = tmp_resp;
				(*count)++;
			} else {
				free(tmp_resp);
			}
			memset(tmp_str, 0, 1000);
		}
	}

	free(tmp_str);
	free(tmp_dname_str);

>>>>>>> 9e4aee37
	fclose(f);

	return 0;
}

/* \note just checking the pointers probably would suffice */
static int compare_rrsets(const dnslib_rrset_t *rrset1,
			  const dnslib_rrset_t *rrset2)
{
	assert(rrset1);
	assert(rrset2);

	return (!(dnslib_dname_compare(rrset1->owner, rrset2->owner) == 0 &&
		rrset1->type == rrset2->type &&
		rrset1->rclass == rrset2->rclass &&
		rrset1->ttl == rrset2->ttl &&
		rrset1->rdata == rrset2->rdata));
}

static int test_response_new_empty()
{
	dnslib_response_t *resp = dnslib_response_new_empty(NULL, 0);

	if (resp != NULL) {
		dnslib_response_free(&resp);
		return 1;
	} else {
		dnslib_response_free(&resp);
		return 0;
	}
}

static int test_response_add_rrset(int (*add_func)
				   (dnslib_response_t *,
				   const dnslib_rrset_t *, int, int),
				   int array_id)
{
	int errors = 0;

	dnslib_response_t *resp = dnslib_response_new_empty(NULL, 0);
	assert(resp);

	const dnslib_rrset_t **array;

	switch (array_id) {
		case 1: {
			array = resp->answer;
			break;
		}
		case 2: {
			array = resp->authority;
			break;
		}
		case 3:	{
			array = resp->additional;
			break;
		}
		default: {
			dnslib_response_free(&resp);
			return 0;
		}
	} /* switch */

	for (int i = 0; (i < RRSETS_COUNT) && !errors; i++) {
		add_func(resp, &RESPONSE_RRSETS[i], 0, 0);
		errors += compare_rrsets(array[i], &RESPONSE_RRSETS[i]);
	}

	dnslib_response_free(&resp);

	return (errors == 0);
}

static int test_response_add_rrset_answer()
{
	return test_response_add_rrset(&dnslib_response_add_rrset_answer,
				       1);
}

static int test_response_add_rrset_authority()
{
	return test_response_add_rrset(&dnslib_response_add_rrset_authority,
				       2);
}
static int test_response_add_rrset_additional()
{
	return test_response_add_rrset(&dnslib_response_add_rrset_additional,
				       3);
}

static int check_response(dnslib_response_t *resp, test_response_t *test_resp,
			  int check_header, int check_question,
			  int check_answer, int check_additional,
			  int check_authority)
{
	int errors = 0; /* TODO maybe use it everywhere, or not use it at all */

	if (check_question) {
		/* again, in case of dnames, pointer would probably suffice */
		if (dnslib_dname_compare(resp->question.qname,
<<<<<<< HEAD
		                             test_resp->qname) != 0) {
=======
					     test_resp->owner) != 0) {
>>>>>>> 9e4aee37
			char *tmp_dname1, *tmp_dname2;
			tmp_dname1 = dnslib_dname_to_str(test_resp->qname);
			tmp_dname2 = dnslib_dname_to_str(resp->question.qname);
			diag("Qname in response is wrong:\
			      should be: %s is: %s\n",
			     tmp_dname1, tmp_dname2);
			free(tmp_dname1);
			free(tmp_dname2);
			return 0;
		}

		if (resp->question.qtype != test_resp->qtype) {
			diag("Qtype value is wrong: is %u should be %u\n",
			     resp->question.qtype, test_resp->qtype);
			return 0;
		}
		if (resp->question.qclass != test_resp->qclass) {
			diag("Qclass value is wrong: is %u should be %u\n",
			     resp->question.qclass, test_resp->qclass);
			return 0;
		}
	}

	if (check_header) {
		/* Well, this should be different by design.*/
		/* Disabled, since these check make no sense
		 * if we have parsed the query, flags are now set to
		 * the ones response should have */

		/*
		if (resp->header.flags1 != test_resp->flags1) {
			diag("Flags1 value is wrong: is %u should be %u\n",
			     resp->header.flags1, test_resp->flags1);
			//return 0;
		}
		if (resp->header.flags2 != test_resp->flags2) {
			diag("Flags2 value is wrong: is %u should be %u\n",
			     resp->header.flags2, test_resp->flags2);
			return 0;
		}
		*/

		if (resp->header.qdcount != test_resp->qdcount) {
			diag("Qdcount value is wrong: is %u should be %u\n",
			     resp->header.qdcount, test_resp->qdcount);
			return 0;
		}
		if (resp->header.ancount != test_resp->ancount) {
			diag("Ancount value is wrong: is %u should be %u\n",
			     resp->header.ancount, test_resp->ancount);
			return 0;
		}
		if (resp->header.nscount != test_resp->nscount) {
			diag("Nscount value is wrong: is %u should be %u\n",
			     resp->header.nscount, test_resp->nscount);
			return 0;
		}
		if (resp->header.arcount != test_resp->arcount) {
			diag("Arcount value is wrong: is %u should be %u\n",
			     resp->header.arcount, test_resp->arcount);
			return 0;
		}
	}

	if (check_question) {
		/* Currently just one question RRSET allowed */
		if (dnslib_dname_compare(resp->question.qname,
			                test_resp->qname) != 0) {
			diag("Qname is wrongly set");
			errors++;
		}

		if (resp->question.qtype != test_resp->qtype) {
			diag("Qtype is wrongly set");			
			errors++;
		}

		if (resp->question.qclass != test_resp->qclass) {
			diag("Qclass is wrongly set");			
			errors++;
		}

	}

	if (check_authority) {
		for (int i = 0; (i < resp->header.arcount) && !errors; i++) {
			if (resp->authority[i] != (test_resp->authority[i])) {
				diag("Authority rrset #%d is wrongly set.\n",
				     i);
				errors++;
			}
		}
	}

	if (check_answer) {
		for (int i = 0; (i < resp->header.arcount) && !errors; i++) {
			if (resp->authority[i] != (test_resp->authority[i])) {
				diag("Authority rrset #%d is wrongly set.\n",
				     i);
				errors++;
			}
		}
	}

	if (check_additional) {
		for (int i = 0; (i < resp->header.arcount) && !errors; i++) {
			if (resp->authority[i] != (test_resp->authority[i])) {
				diag("Authority rrset #%d is wrongly set.\n",
				     i);
				errors++;
			}
		}
	}

	return (errors == 0);
}

static int test_response_parse_query(test_response_t **responses,
				     test_raw_packet_t **raw_queries,
				     uint count)
{
	assert(responses);
	assert(raw_queries);

	int errors = 0;
	dnslib_response_t *resp = NULL;
	for (int i = 0; (i < count) && !errors; i++) {
		resp = dnslib_response_new_empty(NULL, 0);
		assert(resp);
		if (dnslib_response_parse_query(resp,
						raw_queries[i]->data,
						raw_queries[i]->size) != 0) {
			errors++;
		}
		errors += !check_response(resp, responses[i], 1, 1, 0, 0, 0);
		dnslib_response_free(&resp);
	}

	return (errors == 0);
}

static int compare_wires(uint8_t *wire1, uint8_t *wire2, uint size)
{
	uint ret = 0;
	for (int i = 0; i < size; i++) {
		if (wire1[i] != wire2[i]) {
			if (i != 2 && i != 11) {
			ret+=1;
			diag("Bytes on position %d differ", i);
			diag("pcap:");
			hex_print((char *)&wire2[i], 1);
			diag("response");
			hex_print((char *)&wire1[i], 1);
		} else {
			diag("Wires differ at tolerated "
			     "positions (AA bit, Additional section)");
		}
		}
	}

	return ret;
}

static int test_response_to_wire(test_response_t **responses,
                                 test_raw_packet_t **raw_data,
				 uint count)
{
	int errors = 0;

	assert(responses);

	dnslib_response_t *resp;

	assert(RESPONSE_COUNT == LDNS_PACKET_COUNT);

	for (int i = 0; i < count; i++) {

		assert(responses[i]);

		resp = dnslib_response_new_empty(NULL, 0);

		resp->header.id = responses[i]->id;
		//flags1?
		resp->header.qdcount = responses[i]->qdcount;

		assert(responses[i]->qname);

		resp->question.qname = responses[i]->qname;
		resp->size += responses[i]->qname->size;
		resp->question.qtype = responses[i]->qtype;
		resp->question.qclass = responses[i]->qclass;

		resp->size += 4;

		for (int j = 0; j < responses[i]->ancount; j++) {
			if (&(responses[i]->answer[j])) {
				dnslib_response_add_rrset_answer(resp,
					responses[i]->answer[j], 0, 0);
			}
		}
		for (int j = 0; j < responses[i]->arcount; j++) {
			if (&(responses[i]->additional[j])) {
				dnslib_response_add_rrset_additional(resp,
					responses[i]->additional[j], 0, 0);
			}
		}
		for (int j = 0; j < responses[i]->nscount; j++) {
			if (&(responses[i]->authority[j])) {
				dnslib_response_add_rrset_authority(resp,
					responses[i]->authority[j], 0, 0);
			}
		}

		uint8_t *dnslib_wire = NULL;

		size_t dnslib_wire_size;

		assert(resp->question.qname);

		if (dnslib_response_to_wire(resp, &dnslib_wire,
					    &dnslib_wire_size) != 0) {
			diag("Could not convert dnslib response to wire\n");
			dnslib_response_free(&resp);
			return 0;
		}

/*		tmp_resp = dnslib_response_new_empty(NULL, 0);

		assert(tmp_resp);

		if (dnslib_response_parse_query(tmp_resp, dnslib_wire,
						dnslib_wire_size) != 0) {
			diag("Could not parse created wire");
			dnslib_response_free(&resp);
			dnslib_response_free(&tmp_resp);
			free(dnslib_wire);
			return 0;
		}

		if (!check_response(tmp_resp, responses[i], 1, 1, 1, 1, 1)) {
			diag("Response parsed from wire does not match");
			dnslib_response_free(&resp);
			dnslib_response_free(&tmp_resp);
			return 0;
		}

		dnslib_dname_free(&(tmp_resp->question.qname));
		dnslib_response_free(&tmp_resp);

		*/

		assert(dnslib_wire_size == raw_data[i]->size);

		uint tmp_places = compare_wires(dnslib_wire, raw_data[i]->data,
		                                dnslib_wire_size);

		if (tmp_places) {
			diag("Wires did not match - differ in %d places",
			     tmp_places);
			errors++;
		}

		free(dnslib_wire);
		dnslib_response_free(&resp);
	}

	return (errors == 0);
}

static int test_response_free()
{
	dnslib_response_t *resp = dnslib_response_new_empty(NULL, 0);
	assert(resp);

	dnslib_response_free(&resp);

	return (resp == NULL);
}

static int test_response_qname(dnslib_response_t **responses)
{
	int errors = 0;
	for (int i = 0; i < RESPONSE_COUNT; i++) {
<<<<<<< HEAD
		if (dnslib_dname_compare(dnslib_response_qname(responses[i]), 
			                 RESPONSES[i].qname) != 0) {
=======
		if (dnslib_dname_compare(dnslib_response_qname(responses[i]),
					 RESPONSES[i].owner) != 0) {
>>>>>>> 9e4aee37
			diag("Got wrong qname value from response");
			errors++;
		}
	}

	return errors;
}

static int test_response_qtype(dnslib_response_t **responses)
{
	int errors = 0;
	for (int i = 0; i < RESPONSE_COUNT; i++) {
		if (dnslib_response_qtype(responses[i]) !=
<<<<<<< HEAD
			                 RESPONSES[i].qtype) {
=======
					 RESPONSES[i].type) {
>>>>>>> 9e4aee37
			diag("Got wrong qtype value from response");
			errors++;
		}
	}

	return errors;
}

static int test_response_qclass(dnslib_response_t **responses)
{
	int errors = 0;
	for (int i = 0; i < RESPONSE_COUNT; i++) {
		if (dnslib_response_qclass(responses[i]) !=
<<<<<<< HEAD
			                 RESPONSES[i].qclass) {
=======
					 RESPONSES[i].rclass) {
>>>>>>> 9e4aee37
			diag("Got wrong qclass value from response");
			errors++;
		}
	}

	return errors;
}

static int test_response_getters(uint type)
{
	int errors = 0;

	dnslib_response_t *responses[RESPONSE_COUNT];

	for (int i = 0; (i < RESPONSE_COUNT); i++) {

		responses[i] = dnslib_response_new_empty(NULL, 0);

		responses[i]->header.id = RESPONSES[i].id;
		//flags1?
		responses[i]->header.qdcount = RESPONSES[i].qdcount;
		responses[i]->header.ancount = RESPONSES[i].ancount;
		responses[i]->header.nscount = RESPONSES[i].nscount;
		responses[i]->header.arcount = RESPONSES[i].arcount;

		responses[i]->question.qname = RESPONSES[i].qname;
		responses[i]->question.qtype = RESPONSES[i].qtype;
		responses[i]->question.qclass = RESPONSES[i].qclass;

		dnslib_response_t *tmp_resp = responses[i];

		for (int j = 0; j < RESPONSES[i].ancount; j++) {
			if (&(RESPONSES[i].answer[j])) {
				dnslib_response_add_rrset_answer(tmp_resp,
					RESPONSES[i].answer[j], 0, 0);
			}
		}
		for (int j = 0; j < RESPONSES[i].arcount; j++) {
			if (&(RESPONSES[i].additional[j])) {
				dnslib_response_add_rrset_additional(tmp_resp,
					RESPONSES[i].additional[j], 0, 0);
			}
		}
		for (int j = 0; j < RESPONSES[i].arcount; j++) {
			if (&(RESPONSES[i].authority[j])) {
				dnslib_response_add_rrset_authority(tmp_resp,
					 RESPONSES[i].authority[j], 0, 0);
			}
		}

		responses[i]->size = RESPONSES[i].size;
	}

	switch (type) {
		case 0: {
			errors += test_response_qname(responses);
			break;
		}
		case 1: {
			errors += test_response_qtype(responses);
			break;
		}
		case 2: {
			errors += test_response_qclass(responses);
			break;
		}
		default: {
			diag("Unknown type");
			return 0;
		}
	} /* switch */

	for (int i = 0; (i < RESPONSE_COUNT); i++) {
		dnslib_response_free(&responses[i]);
	}

	return (errors == 0);
}

static int test_response_set_rcode(dnslib_response_t **responses)
{
	int errors = 0;
	short rcode = 0xA;
	for (int i = 0; i < RESPONSE_COUNT; i++) {
		dnslib_response_set_rcode(responses[i], rcode);
		if (dnslib_packet_flags_get_rcode(responses[i]->
			                          header.flags2) != rcode) {
			diag("Set wrong rcode.");
			errors++;
		}
	}
	return errors;
}

static int test_response_set_aa(dnslib_response_t **responses)
{
	int errors = 0;
	for (int i = 0; i < RESPONSE_COUNT; i++) {
		dnslib_response_set_aa(responses[i]);
		/* TODO this returns 4 - shouldn't it return 1?
		It would work, yes, but some checks might be neccessary */
		if (!dnslib_packet_flags_get_aa(responses[i]->header.flags1)) {
			diag("%d",
			     dnslib_packet_flags_get_aa(responses[i]->
			                                header.flags1));
			diag("Set wrong aa bit.");
			errors++;
		}
	}
	return errors;
}

static int test_response_setters(uint type)
{
	int errors = 0;

	dnslib_response_t *responses[RESPONSE_COUNT];

	for (int i = 0; (i < RESPONSE_COUNT); i++) {

		responses[i] = dnslib_response_new_empty(NULL, 0);

		responses[i]->header.id = RESPONSES[i].id;
		//flags1?
		responses[i]->header.qdcount = RESPONSES[i].qdcount;
		responses[i]->header.ancount = RESPONSES[i].ancount;
		responses[i]->header.nscount = RESPONSES[i].nscount;
		responses[i]->header.arcount = RESPONSES[i].arcount;

		responses[i]->question.qname = RESPONSES[i].qname;
		responses[i]->question.qtype = RESPONSES[i].qtype;
		responses[i]->question.qclass = RESPONSES[i].qclass;

		dnslib_response_t *tmp_resp = responses[i];

		for (int j = 0; j < RESPONSES[i].ancount; j++) {
			if (&(RESPONSES[i].answer[j])) {
				dnslib_response_add_rrset_answer(tmp_resp,
					(RESPONSES[i].answer[j]), 0, 0);
			}
		}
		for (int j = 0; j < RESPONSES[i].arcount; j++) {
			if (&(RESPONSES[i].additional[j])) {
				dnslib_response_add_rrset_additional(tmp_resp,
					(RESPONSES[i].additional[j]), 0, 0);
			}
		}
		for (int j = 0; j < RESPONSES[i].arcount; j++) {
			if (&(RESPONSES[i].authority[j])) {
				dnslib_response_add_rrset_authority(tmp_resp,
					(RESPONSES[i].authority[j]), 0, 0);
			}
		}

		responses[i]->size = RESPONSES[i].size;
	}

	switch (type) {
		case 0: {
			errors += test_response_set_rcode(responses);
			break;
		}
		case 1: {
			errors += test_response_set_aa(responses);
			break;
		}
		default: {
			diag("Unknown type");
			return 0;
		}
	} /* switch */

	for (int i = 0; (i < RESPONSE_COUNT); i++) {
		dnslib_response_free(&responses[i]);
	}

	return (errors == 0);
}

static const int DNSLIB_RESPONSE_TEST_COUNT = 12;

/*! This helper routine should report number of
 *  scheduled tests for given parameters.
 */
static int dnslib_response_tests_count(int argc, char *argv[])
{
	return DNSLIB_RESPONSE_TEST_COUNT;
}

/*! Run all scheduled tests for given parameters.
 */
static int dnslib_response_tests_run(int argc, char *argv[])
{
	int ret;

	ret = test_response_new_empty();
	ok(ret, "response: create empty");

	skip(!ret, 10);

	ok(test_response_add_rrset_answer(), "response: add rrset answer");
	ok(test_response_add_rrset_authority(),
	   "response: add rrset authority");
	ok(test_response_add_rrset_additional(),
	   "response: add rrset additional");

	test_response_t **parsed_responses = NULL;
	test_response_t **parsed_queries = NULL;
	test_raw_packet_t **raw_responses = NULL;
	test_raw_packet_t **raw_queries = NULL;
	uint32_t response_parsed_count = 0;
	uint32_t query_parsed_count = 0;
	uint32_t response_raw_count = 0;
	uint32_t query_raw_count = 0;

	ok(test_response_getters(0), "response: get qname");

	ok(test_response_getters(1), "response: get qtype");

	ok(test_response_getters(2), "response: get qclass");

	ok(test_response_setters(0), "response: set rcode");

	ok(test_response_setters(1), "response: set aa");

	if (load_parsed_responses(&parsed_responses, &response_parsed_count,
<<<<<<< HEAD
	                    "src/tests/dnslib/files/parsed_data") != 0) {
=======
			    "files/parsed_data") != 0) {
>>>>>>> 9e4aee37
		diag("Could not load parsed responses, skipping");
		return 0;
	}

	diag("read %d parsed responses\n", response_parsed_count);

<<<<<<< HEAD
	if (load_raw_packets(&raw_responses, &response_raw_count,
	                 "src/tests/dnslib/files/raw_data") != 0) {
=======
	if (load_raw_packets(&raw_queries, &response_raw_count,
			 "files/raw_data") != 0) {
>>>>>>> 9e4aee37
		diag("Could not load raw responses, skipping");
		return 0;
	}

	diag("read %d raw responses\n", response_raw_count);

	assert(response_raw_count == response_parsed_count);

<<<<<<< HEAD
	
	if (load_parsed_responses(&parsed_queries, &query_parsed_count,
	                    "src/tests/dnslib/files/parsed_data_queries") != 0) {
		diag("Could not load parsed queries, skipping");
		return 0;
	}

	diag("read %d parsed queries\n", query_parsed_count);

	if (load_raw_packets(&raw_queries, &query_raw_count,
	                 "src/tests/dnslib/files/raw_data_queries") != 0) {
		diag("Could not load raw queries, skipping");
		return 0;
	}

	diag("read %d parsed queries\n", query_raw_count);

	assert(query_raw_count == query_parsed_count);	

	ok(test_response_parse_query(parsed_queries,
	                             raw_queries,
	                             query_parsed_count),
=======
	ok(test_response_parse_query(parsed_responses,
				     raw_queries,
				     response_parsed_count),
>>>>>>> 9e4aee37
	   "response: parse query");

	ok(test_response_to_wire(parsed_responses, raw_responses,
	                         response_parsed_count), "response: to wire");

	for (int i = 0; i < response_parsed_count; i++) {
		dnslib_dname_free(&(parsed_responses[i]->qname));
		for (int j = 0; j < parsed_responses[i]->arcount; j++) {
			dnslib_rrset_deep_free(&(parsed_responses[i]->
			                       additional[j]), 1, 1);
		}

		free(parsed_responses[i]->additional);

		for (int j = 0; j < parsed_responses[i]->ancount; j++) {
			dnslib_rrset_deep_free(&(parsed_responses[i]->
			                       answer[j]), 1, 1);
		}

		free(parsed_responses[i]->answer);

		for (int j = 0; j < parsed_responses[i]->nscount; j++) {
			dnslib_rrset_deep_free(&(parsed_responses[i]->
			                       authority[j]), 1, 1);
		}

		free(parsed_responses[i]->authority);

		free(parsed_responses[i]);
		free(raw_responses[i]->data);
		free(raw_responses[i]);
	}

	free(parsed_responses);
	free(raw_responses);

	for (int i = 0; i < query_parsed_count; i++) {
		dnslib_dname_free(&(parsed_queries[i]->qname));
		free(parsed_queries[i]);
		free(raw_queries[i]->data);
		free(raw_queries[i]);
	}

	free(parsed_queries);
	free(raw_queries);

	endskip;

	ok(test_response_free(), "response: free");

	return 0;
}<|MERGE_RESOLUTION|>--- conflicted
+++ resolved
@@ -105,13 +105,8 @@
 	   (dnslib_rrset_t **)&RESPONSE_RRSETS, NULL, 29} };
 
 
-<<<<<<< HEAD
 static int load_raw_packets(test_raw_packet_t ***raw_packets, uint32_t *count,
                             const char *filename)
-=======
-static int load_raw_packets(test_raw_packet_t ***raw_packets, uint8_t *count,
-			    const char *filename)
->>>>>>> 9e4aee37
 {
 	assert(*raw_packets == NULL);
 
@@ -346,11 +341,6 @@
 		return NULL;
 	}
 
-<<<<<<< HEAD
-=======
-
-
->>>>>>> 9e4aee37
 	dnslib_dname_t *owner =
 		dnslib_dname_new_from_wire(dname_wire,
 					   dname_size,
@@ -525,79 +515,6 @@
 		}
 	}
 
-<<<<<<< HEAD
-=======
-	return 0;
-}
-
-/*static int load_parsed_packets(test_response_t ***responses, uint *count,
-			       const char *filename)
-{
-	assert(*responses == NULL);
-
-	FILE *f;
-
-	f = fopen(filename, "r");
-
-	if (f == NULL) {
-		diag("could not open file: %s", filename);
-		return 0;
-	}
-
-	*count = 0;
-
-	int c;
-	test_response_t *tmp_resp;
-
-	char *tmp_str = malloc(sizeof(char) * 1000);
-	char *tmp_dname_str = malloc(sizeof(char) * 255);
-
-	memset(tmp_str, 0, 1000);
-
-	while ((c = getc(f)) != EOF) {
-		//apend
-		*responses = realloc(*responses,
-				    sizeof(test_response_t *) * (*count + 1));
-
-		tmp_str[strlen(tmp_str)] = c;
-		tmp_str[strlen(tmp_str) + 1] = 0;
-		if (c == '\n') {
-			tmp_resp = malloc(sizeof(test_response_t));
-			if ((sscanf(tmp_str, "%" SCNu16 ";%" SCNu16 ";%"
-				    SCNu16 ";%" SCNu8 ";%" SCNu8 ";%"
-				    SCNu16 ";%" SCNu16 ";%" SCNu16 ";%"
-				    SCNu16 ";%s",
-				    &(tmp_resp->type),
-				    &(tmp_resp->rclass),
-				    &(tmp_resp->id),
-				    &(tmp_resp->flags1),
-				    &(tmp_resp->flags2),
-				    &(tmp_resp->qdcount),
-				    &(tmp_resp->ancount),
-				    &(tmp_resp->nscount),
-				    &(tmp_resp->arcount),
-				    tmp_dname_str)) == 10) {
-				dnslib_dname_t *tmp_dname =
-					dnslib_dname_new_from_str(
-						tmp_dname_str,
-						strlen(tmp_dname_str),
-						NULL);
-				tmp_resp->owner = tmp_dname;
-				(*responses)[*count] = tmp_resp;
-				(*count)++;
-			} else {
-				free(tmp_resp);
-			}
-			memset(tmp_str, 0, 1000);
-		}
-	}
-
-	free(tmp_str);
-	free(tmp_dname_str);
-
->>>>>>> 9e4aee37
-	fclose(f);
-
 	return 0;
 }
 
@@ -696,11 +613,7 @@
 	if (check_question) {
 		/* again, in case of dnames, pointer would probably suffice */
 		if (dnslib_dname_compare(resp->question.qname,
-<<<<<<< HEAD
 		                             test_resp->qname) != 0) {
-=======
-					     test_resp->owner) != 0) {
->>>>>>> 9e4aee37
 			char *tmp_dname1, *tmp_dname2;
 			tmp_dname1 = dnslib_dname_to_str(test_resp->qname);
 			tmp_dname2 = dnslib_dname_to_str(resp->question.qname);
@@ -984,13 +897,8 @@
 {
 	int errors = 0;
 	for (int i = 0; i < RESPONSE_COUNT; i++) {
-<<<<<<< HEAD
 		if (dnslib_dname_compare(dnslib_response_qname(responses[i]), 
 			                 RESPONSES[i].qname) != 0) {
-=======
-		if (dnslib_dname_compare(dnslib_response_qname(responses[i]),
-					 RESPONSES[i].owner) != 0) {
->>>>>>> 9e4aee37
 			diag("Got wrong qname value from response");
 			errors++;
 		}
@@ -1004,11 +912,7 @@
 	int errors = 0;
 	for (int i = 0; i < RESPONSE_COUNT; i++) {
 		if (dnslib_response_qtype(responses[i]) !=
-<<<<<<< HEAD
 			                 RESPONSES[i].qtype) {
-=======
-					 RESPONSES[i].type) {
->>>>>>> 9e4aee37
 			diag("Got wrong qtype value from response");
 			errors++;
 		}
@@ -1022,11 +926,7 @@
 	int errors = 0;
 	for (int i = 0; i < RESPONSE_COUNT; i++) {
 		if (dnslib_response_qclass(responses[i]) !=
-<<<<<<< HEAD
 			                 RESPONSES[i].qclass) {
-=======
-					 RESPONSES[i].rclass) {
->>>>>>> 9e4aee37
 			diag("Got wrong qclass value from response");
 			errors++;
 		}
@@ -1253,24 +1153,15 @@
 	ok(test_response_setters(1), "response: set aa");
 
 	if (load_parsed_responses(&parsed_responses, &response_parsed_count,
-<<<<<<< HEAD
 	                    "src/tests/dnslib/files/parsed_data") != 0) {
-=======
-			    "files/parsed_data") != 0) {
->>>>>>> 9e4aee37
 		diag("Could not load parsed responses, skipping");
 		return 0;
 	}
 
 	diag("read %d parsed responses\n", response_parsed_count);
 
-<<<<<<< HEAD
 	if (load_raw_packets(&raw_responses, &response_raw_count,
 	                 "src/tests/dnslib/files/raw_data") != 0) {
-=======
-	if (load_raw_packets(&raw_queries, &response_raw_count,
-			 "files/raw_data") != 0) {
->>>>>>> 9e4aee37
 		diag("Could not load raw responses, skipping");
 		return 0;
 	}
@@ -1279,8 +1170,6 @@
 
 	assert(response_raw_count == response_parsed_count);
 
-<<<<<<< HEAD
-	
 	if (load_parsed_responses(&parsed_queries, &query_parsed_count,
 	                    "src/tests/dnslib/files/parsed_data_queries") != 0) {
 		diag("Could not load parsed queries, skipping");
@@ -1302,11 +1191,6 @@
 	ok(test_response_parse_query(parsed_queries,
 	                             raw_queries,
 	                             query_parsed_count),
-=======
-	ok(test_response_parse_query(parsed_responses,
-				     raw_queries,
-				     response_parsed_count),
->>>>>>> 9e4aee37
 	   "response: parse query");
 
 	ok(test_response_to_wire(parsed_responses, raw_responses,

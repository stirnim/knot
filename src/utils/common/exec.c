--- conflicted
+++ resolved
@@ -330,14 +330,9 @@
 	free(buf);
 }
 
-<<<<<<< HEAD
-static void print_error_host(const uint8_t         code,
-                             const knot_pkt_t   *packet)
-=======
 static void print_error_host(const uint8_t       code,
-                             const knot_packet_t *packet,
+                             const knot_pkt_t    *packet,
                              const style_t       *style)
->>>>>>> 6d7fdcde
 {
 	const char *rcode_str = "NULL";
 	char type[32] = "NULL";
@@ -345,14 +340,10 @@
 
 	knot_lookup_table_t *rcode;
 
-<<<<<<< HEAD
 	owner = knot_dname_to_str(knot_pkt_qname(packet));
-=======
-	owner = knot_dname_to_str(knot_packet_qname(packet));
 	if (style->style.ascii_to_idn != NULL) {
 		style->style.ascii_to_idn(&owner);
 	}
->>>>>>> 6d7fdcde
 	rcode = knot_lookup_by_id(knot_rcode_names, code);
 	if (rcode != NULL) {
 		rcode_str = rcode->name;
@@ -383,11 +374,7 @@
 	return packet;
 }
 
-<<<<<<< HEAD
 void print_header_xfr(const knot_pkt_t *packet, const style_t  *style)
-=======
-void print_header_xfr(const knot_packet_t *packet, const style_t *style)
->>>>>>> 6d7fdcde
 {
 	if (style == NULL) {
 		DBG_NULL;
@@ -407,14 +394,10 @@
 	}
 
 	if (style->show_header) {
-<<<<<<< HEAD
 		char *owner = knot_dname_to_str(knot_pkt_qname(packet));
-=======
-		char *owner = knot_dname_to_str(knot_packet_qname(packet));
 		if (style->style.ascii_to_idn != NULL) {
 			style->style.ascii_to_idn(&owner);
 		}
->>>>>>> 6d7fdcde
 		if (owner != NULL) {
 			printf(";; %s for %s\n", xfr, owner);
 			free(owner);

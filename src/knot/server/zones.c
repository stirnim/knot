--- conflicted
+++ resolved
@@ -268,12 +268,16 @@
 	dbg_zones("zones: RETRY of '%s' after %u seconds\n",
 	          zd->conf->name, retry_tmr / 1000);
 
+
 	/* Issue request. */
 	evsched_event_finished(e->parent);
 	ret = xfr_enqueue(zd->server->xfr, rq);
 	if (ret != KNOT_EOK) {
 		xfr_task_free(rq);
 	}
+
+
+
 
 	return ret;
 }
@@ -835,131 +839,6 @@
 	return KNOT_EOK;
 }
 
-<<<<<<< HEAD
-static uint32_t expiration_to_relative(uint32_t exp,
-                                       const knot_zone_t *zone) {
-	time_t t = time(NULL);
-	if (t >= exp) {
-		char *zname = knot_dname_to_str(zone->name);
-		log_zone_warning("DNSSEC: Zone %s: Signature lifetime too low, "
-		                 "set higher value in configuration!\n", zname);
-		free(zname);
-		return 0;
-	} else {
-		return (exp - t) * 1000;
-	}
-}
-
-=======
-/*----------------------------------------------------------------------------*/
-
-static int zones_check_tsig_query(const knot_zone_t *zone,
-                                  knot_packet_t *query,
-                                  const sockaddr_t *addr,
-                                  knot_rcode_t *rcode,
-                                  uint16_t *tsig_rcode,
-                                  knot_tsig_key_t **tsig_key_zone,
-                                  uint64_t *tsig_prev_time_signed)
-{
-	assert(zone != NULL);
-	assert(query != NULL);
-	assert(rcode != NULL);
-	assert(tsig_key_zone != NULL);
-
-	// if there is some TSIG in the query, find the TSIG associated with
-	// the zone
-	dbg_zones_verb("Checking zone and ACL.\n");
-	int ret = zones_query_check_zone(zone, knot_packet_opcode(query),
-	                                 addr, tsig_key_zone, rcode);
-
-	/* Accept found OR unknown key results. */
-	if (ret == KNOT_EOK || ret == KNOT_EACCES) {
-		if (*tsig_key_zone != NULL) {
-			// everything OK, so check TSIG
-			dbg_zones_verb("Verifying TSIG.\n");
-			ret = zones_verify_tsig_query(query, *tsig_key_zone,
-			                              rcode, tsig_rcode,
-			                              tsig_prev_time_signed);
-		} else {
-			dbg_zones_verb("No key configured for zone.\n");
-			if (knot_packet_tsig(query)) {
-				// no key configured for zone, return BADKEY
-				dbg_zones_verb("TSIG used, but not configured "
-				               "for this zone, ret=BADKEY.\n");
-				*tsig_rcode = KNOT_RCODE_BADKEY;
-				*rcode = KNOT_RCODE_NOTAUTH;
-				ret = KNOT_TSIG_EBADKEY;
-			}
-		}
-	}
-
-	// save TSIG RR to query structure
-//	knot_packet_set_tsig(query, tsig);
-
-	return ret;
-}
-
-static int zones_update_forward(int fd, knot_ns_transport_t ttype,
-                                knot_zone_t *zone, const sockaddr_t *from,
-                                knot_packet_t *query, size_t qsize)
-{
-	assert(zone);
-	assert(from);
-	assert(query);
-
-	rcu_read_lock();
-
-	/* Check transport type. */
-	zonedata_t *zd = (zonedata_t *)knot_zone_data(zone);
-	unsigned flags = XFR_FLAG_UDP;
-	if (ttype == NS_TRANSPORT_TCP) {
-		flags = XFR_FLAG_TCP;
-	}
-
-	/* Prepare task. */
-	knot_ns_xfr_t *rq = xfr_task_create(zone, XFR_TYPE_FORWARD, flags);
-	if (!rq) {
-		rcu_read_unlock();
-		return KNOT_ENOMEM;
-	}
-	xfr_task_setaddr(rq, &zd->xfr_in.master, &zd->xfr_in.via);
-
-	/* Copy query originator data. */
-	rq->fwd_src_fd = fd;
-	memcpy(&rq->fwd_addr, from, sizeof(sockaddr_t));
-	rq->packet_nr = (int)knot_packet_id(query);
-
-	/* Duplicate query to keep it in memory during forwarding. */
-	rq->query = knot_packet_new();
-	if (!rq->query) {
-		xfr_task_free(rq);
-		rcu_read_unlock();
-		return KNOT_ENOMEM;
-	}
-	rq->query->size = knot_packet_size(query);
-	rq->query->wireformat = malloc(rq->query->size);
-	if (!rq->query->wireformat) {
-		knot_packet_free(&rq->query);
-		xfr_task_free(rq);
-		rcu_read_unlock();
-		return KNOT_ENOMEM;
-	}
-	rq->query->flags |= KNOT_PF_FREE_WIRE;
-	memcpy(rq->query->wireformat, query->wireformat, knot_packet_size(query));
-
-	/* Retain pointer to zone and issue. */
-	rcu_read_unlock();
-	int ret = xfr_enqueue(zd->server->xfr, rq);
-	if (ret != KNOT_EOK) {
-		xfr_task_free(rq);
-	}
-
-	return KNOT_EOK;
-}
-
-/*----------------------------------------------------------------------------*/
-
->>>>>>> b6558976
 static int zones_serial_policy(const knot_zone_t *zone)
 {
 	assert(zone != NULL);
@@ -1040,6 +919,7 @@
 {
 	return apex_rr_changed(old_contents, new_contents, KNOT_RRTYPE_NSEC3PARAM);
 }
+
 
 /*! \brief Process UPDATE query.
  *
@@ -1162,12 +1042,11 @@
 			                            &refresh_at, new_serial);
 		} else {
 			// Sign the created changeset
-
 			knot_zone_contents_load_nsec3param(new_contents);
 			ret = knot_dnssec_sign_changeset(fake_zone,
-			                      knot_changesets_get_last(chgsets),
-			                      sec_ch, KNOT_SOA_SERIAL_KEEP,
-			                      &refresh_at, new_serial);
+			                                 knot_changesets_get_last(chgsets),
+			                                 sec_ch, KNOT_SOA_SERIAL_KEEP,
+			                                 &refresh_at, new_serial);
 		}
 
 		if (ret != KNOT_EOK) {
@@ -1417,511 +1296,6 @@
 
 /*----------------------------------------------------------------------------*/
 
-<<<<<<< HEAD
-=======
-int zones_query_check_zone(const knot_zone_t *zone, uint8_t q_opcode,
-                           const sockaddr_t *addr, knot_tsig_key_t **tsig_key,
-                           knot_rcode_t *rcode)
-{
-	if (addr == NULL || tsig_key == NULL || rcode == NULL) {
-		dbg_zones_verb("Wrong arguments.\n");
-
-		if (rcode != NULL) {
-			*rcode = KNOT_RCODE_SERVFAIL;
-		}
-		return KNOT_EINVAL;
-	}
-
-	/* Check zone data. */
-	const zonedata_t *zd = (const zonedata_t *)knot_zone_data(zone);
-	if (zd == NULL) {
-		dbg_zones("zones: invalid zone data for zone %p\n", zone);
-		*rcode = KNOT_RCODE_SERVFAIL;
-		return KNOT_ERROR;
-	}
-
-	/* Check ACL (xfr-out for xfers, update-in for DDNS) */
-	acl_t *acl_used = zd->xfr_out;
-	if (q_opcode == KNOT_OPCODE_UPDATE) {
-		acl_used = zd->update_in;
-	}
-	acl_match_t *match = NULL;
-	if ((match = acl_find(acl_used, addr)) == NULL) {
-		*rcode = KNOT_RCODE_REFUSED;
-		return KNOT_EACCES;
-	} else {
-		dbg_zones("zones: authorized query or request for "
-		          "'%s %s'. match=%p\n", zd->conf->name,
-		          q_opcode == KNOT_OPCODE_UPDATE ? "UPDATE":"XFR/OUT",
-			  match);
-		if (match->val) {
-			/* Save configured TSIG key for comparison. */
-			*tsig_key = ((conf_iface_t*)(match->val))->key;
-		}
-	}
-	return KNOT_EOK;
-}
-
-/*----------------------------------------------------------------------------*/
-
-int zones_xfr_check_zone(knot_ns_xfr_t *xfr, knot_rcode_t *rcode)
-{
-	if (xfr == NULL || rcode == NULL) {
-		return KNOT_EINVAL;
-	}
-
-	/* Check if the zone is found. */
-	if (xfr->zone == NULL) {
-		*rcode = KNOT_RCODE_REFUSED;
-		return KNOT_EACCES;
-	}
-
-	/* Check zone contents. */
-	if (knot_zone_contents(xfr->zone) == NULL) {
-		dbg_zones("zones: invalid zone contents for zone %p\n",
-		          xfr->zone);
-		*rcode = KNOT_RCODE_SERVFAIL;
-		return KNOT_EEXPIRED;
-	}
-
-	return zones_query_check_zone(xfr->zone, KNOT_OPCODE_QUERY,
-	                              &xfr->addr, &xfr->tsig_key,
-	                              rcode);
-}
-
-/*----------------------------------------------------------------------------*/
-/*! \todo This function is here only because TSIG key is associated with the
- *        zone via zonedata. If it was in the zone structure (which would be
- *        IMHO ok, this whole function could be moved to nameserver.c.
- */
-int zones_normal_query_answer(knot_nameserver_t *nameserver,
-                              knot_packet_t *query, const sockaddr_t *addr,
-                              uint8_t *resp_wire, size_t *rsize,
-                              knot_ns_transport_t transport)
-{
-	rcu_read_lock();
-
-	knot_rcode_t rcode = 0;
-	knot_packet_t *resp = NULL;
-	const knot_zone_t *zone = NULL;
-	const uint16_t qclass = knot_packet_qclass(query);
-
-	dbg_zones_verb("Preparing response structure.\n");
-	int ret = knot_ns_prep_normal_response(nameserver, query, &resp, &zone,
-	                                       (transport == NS_TRANSPORT_TCP)
-	                                       ? *rsize : 0);
-
-	switch (ret) {
-	case KNOT_EOK:
-		rcode = KNOT_RCODE_NOERROR;
-		break;
-	case KNOT_EMALF:
-		// no TSIG signing in this case
-		rcode = KNOT_RCODE_FORMERR;
-		break;
-	default:
-		// no TSIG signing in this case
-		rcode = KNOT_RCODE_SERVFAIL;
-		break;
-	}
-
-	if (rcode == KNOT_RCODE_NOERROR) {
-		switch (qclass) {
-		case KNOT_CLASS_IN:
-		case KNOT_CLASS_CH:
-		case KNOT_CLASS_ANY:
-			break;
-		default:
-			rcode = KNOT_RCODE_REFUSED;
-			ret = KNOT_ENOTSUP;
-			break;
-		}
-	}
-
-	if (rcode != KNOT_RCODE_NOERROR) {
-		dbg_zones_verb("Failed preparing response structure: %s.\n",
-		               knot_strerror(rcode));
-		if (resp == NULL) {
-			knot_ns_error_response_from_query(nameserver, query,
-			                                  rcode, resp_wire,
-			                                  rsize);
-			rcu_read_unlock();
-			return KNOT_EOK;
-		}
-	} else {
-		/*
-		 * Now we have zone. Verify TSIG if it is in the packet.
-		 */
-		assert(resp != NULL);
-		assert(rcode == KNOT_RCODE_NOERROR);
-		uint16_t tsig_rcode = 0;
-		knot_tsig_key_t *tsig_key_zone = NULL;
-		uint64_t tsig_prev_time_signed = 0;
-		/*! \todo Verify, as it was uninitialized! */
-
-		size_t answer_size = *rsize;
-		int ret = KNOT_EOK;
-
-		const knot_rrset_t *tsig = knot_packet_tsig(query);
-		if (tsig != NULL) {
-			dbg_zones_verb("Checking TSIG in query.\n");
-			if (zone == NULL) {
-				// treat as BADKEY error
-				/*! \todo Is this OK?? */
-				rcode = KNOT_RCODE_NOTAUTH;
-				tsig_rcode = KNOT_RCODE_BADKEY;
-				ret = KNOT_TSIG_EBADKEY;
-			} else {
-				ret = zones_check_tsig_query(zone, query, addr,
-				      &rcode, &tsig_rcode, &tsig_key_zone,
-				      &tsig_prev_time_signed);
-			}
-		}
-
-		if (ret == KNOT_EOK) {
-			dbg_zones_verb("TSIG check successful. Answering "
-			               "query.\n");
-			assert(tsig_rcode == 0);
-
-			// reserve place for the TSIG
-			if (tsig_key_zone != NULL) {
-				size_t tsig_max_size =
-				         tsig_wire_maxsize(tsig_key_zone);
-				knot_packet_set_tsig_size(resp, tsig_max_size);
-			}
-
-			// handle IXFR queries
-			if (knot_packet_qtype(query) == KNOT_RRTYPE_IXFR) {
-				assert(transport == NS_TRANSPORT_UDP);
-				ret = knot_ns_answer_ixfr_udp(nameserver, zone,
-				                              resp, resp_wire,
-				                              &answer_size);
-			} else {
-				if (qclass == KNOT_CLASS_CH) {
-					ret = knot_ns_answer_chaos(nameserver,
-					      resp, resp_wire, &answer_size);
-				} else {
-					ret = knot_ns_answer_normal(nameserver,
-					      zone, resp, resp_wire, &answer_size,
-					      transport == NS_TRANSPORT_UDP);
-				}
-
-				/* Copy wildcard markers. */
-				if (resp->flags & KNOT_PF_WILDCARD)
-					query->flags |= KNOT_PF_WILDCARD;
-			}
-
-			dbg_zones_detail("rsize = %zu\n", *rsize);
-			dbg_zones_detail("answer_size = %zu\n", answer_size);
-
-			assert(ret == KNOT_EOK);
-
-			// sign the message
-			if (tsig_key_zone != NULL) {
-				dbg_zones_verb("Signing message with TSIG.\n");
-				// TODO check
-				//*rsize = answer_size;
-
-				const knot_rrset_t *tsig =
-				      knot_packet_tsig(knot_packet_query(resp));
-
-				size_t digest_max_size =
-				                knot_tsig_digest_length(
-				                      tsig_key_zone->algorithm);
-				uint8_t *digest = (uint8_t *)malloc(
-				                        digest_max_size);
-				if (digest == NULL) {
-					knot_packet_free(&resp);
-					rcu_read_unlock();
-					return KNOT_ENOMEM;
-				}
-				size_t digest_size = digest_max_size;
-
-				ret = knot_tsig_sign(resp_wire, &answer_size,
-				               *rsize, tsig_rdata_mac(tsig),
-				               tsig_rdata_mac_length(tsig),
-				               digest, &digest_size,
-				               tsig_key_zone, tsig_rcode,
-				               tsig_prev_time_signed);
-
-				free(digest);
-
-				dbg_zones_detail("answer_size = %zu\n",
-				                 answer_size);
-
-				if (ret != KNOT_EOK) {
-					dbg_zones_verb("Failed to sign message:"
-					            "%s\n", knot_strerror(ret));
-					rcode = KNOT_RCODE_SERVFAIL;
-				} else {
-					*rsize = answer_size;
-				}
-			} else {
-				*rsize = answer_size;
-			}
-		} else {
-			dbg_zones_verb("Failed TSIG check: %s, TSIG err: %u.\n",
-			               knot_strerror(ret), tsig_rcode);
-
-			if (tsig_rcode != 0) {
-				dbg_zones_verb("Sending TSIG error.\n");
-				// first, convert the response to wire format
-				answer_size = *rsize;
-				knot_response_set_rcode(resp, rcode);
-
-				ret = ns_response_to_wire(resp, resp_wire,
-				                          &answer_size);
-
-				dbg_zones_detail("Packet to wire returned %d\n",
-				                 ret);
-
-				// then add the TSIG to the wire format
-				if (ret == KNOT_EOK &&
-				    tsig_rcode != KNOT_RCODE_BADTIME) {
-					dbg_zones_verb("Adding TSIG.\n");
-					ret = knot_tsig_add(resp_wire,
-					                    &answer_size,
-					                    *rsize, tsig_rcode,
-					                     knot_packet_tsig(
-					                            query));
-
-					*rsize = answer_size;
-
-				} else if (tsig_rcode
-				           == KNOT_RCODE_BADTIME) {
-					dbg_zones_verb("Signing error resp.\n");
-					//*rsize = answer_size;
-
-					const knot_rrset_t *tsig =
-					      knot_packet_tsig(
-					          knot_packet_query(resp));
-
-					size_t digest_max_size =
-					           knot_tsig_digest_length(
-					              tsig_key_zone->algorithm);
-					uint8_t *digest = (uint8_t *)malloc(
-					                       digest_max_size);
-					if (digest == NULL) {
-						knot_packet_free(&resp);
-						rcu_read_unlock();
-						return KNOT_ENOMEM;
-					}
-					size_t digest_size = digest_max_size;
-
-					ret = knot_tsig_sign(resp_wire,
-					    &answer_size, *rsize,
-					    tsig_rdata_mac(tsig),
-					    tsig_rdata_mac_length(tsig),
-					    digest, &digest_size, tsig_key_zone,
-					    tsig_rcode, tsig_prev_time_signed);
-
-					// no need to keep the digest
-					free(digest);
-
-					*rsize = answer_size;
-				} else {
-					dbg_zones_verb("Failed.\n");
-					rcode = KNOT_RCODE_SERVFAIL;
-				}
-			}
-			// in other case the RCODE is set and ret != KNOT_EOK
-			// and a normal error is returned below
-		}
-	}
-
-	if (ret != KNOT_EOK) {
-		knot_ns_error_response_full(nameserver, resp,
-		                            rcode, resp_wire,
-		                            rsize);
-	}
-
-	knot_packet_free(&resp);
-	rcu_read_unlock();
-
-	return KNOT_EOK;
-}
-
-/*----------------------------------------------------------------------------*/
-
-int zones_process_update(knot_nameserver_t *nameserver,
-                         knot_packet_t *query, const sockaddr_t *addr,
-                         uint8_t *resp_wire, size_t *rsize,
-                         int fd, knot_ns_transport_t transport)
-{
-	rcu_read_lock();
-
-	knot_packet_t *resp = NULL;
-	knot_zone_t *zone = NULL;
-	knot_rcode_t rcode = KNOT_RCODE_NOERROR;
-	size_t rsize_max = *rsize;
-	knot_tsig_key_t *tsig_key_zone = NULL;
-	uint16_t tsig_rcode = 0;
-	uint64_t tsig_prev_time_signed = 0;
-	const knot_rrset_t *tsig_rr = NULL;
-
-	// Parse rest of the query, prepare response, find zone
-	int ret = knot_ns_prep_update_response(nameserver, query, &resp, &zone,
-	                                       (transport == NS_TRANSPORT_TCP)
-	                                       ? *rsize : 0);
-	dbg_zones_verb("Preparing response structure = %s\n", knot_strerror(ret));
-	switch (ret) {
-	case KNOT_EOK: break;
-	case KNOT_EMALF: /* No TSIG signing in this case. */
-		rcode = KNOT_RCODE_FORMERR;
-		break;
-	default:
-		rcode = KNOT_RCODE_SERVFAIL;
-		break;
-	}
-
-	/* Check if zone is valid. */
-	const knot_zone_contents_t *contents = knot_zone_contents(zone);
-	if (zone && (knot_zone_flags(zone) & KNOT_ZONE_DISCARDED)) {
-		rcode = KNOT_RCODE_SERVFAIL; /* It's ok, temporarily. */
-		tsig_rcode = KNOT_RCODE_BADKEY;
-		ret = KNOT_ENOZONE;
-	} else if (!zone || !contents) {     /* Treat as BADKEY. */
-		rcode = KNOT_RCODE_NOTAUTH;
-		tsig_rcode = KNOT_RCODE_BADKEY;
-		ret = KNOT_TSIG_EBADKEY;
-		dbg_zones_verb("No zone or empty, refusing UPDATE.\n");
-	}
-
-	/* Verify TSIG if it is in the packet. */
-	tsig_rr = knot_packet_tsig(query);
-	if (ret == KNOT_EOK) { /* Have valid zone to check ACLs against. */
-		dbg_zones_verb("Checking TSIG in query.\n");
-		ret = zones_check_tsig_query(zone, query, addr,
-					     &rcode, &tsig_rcode,
-					     &tsig_key_zone,
-					     &tsig_prev_time_signed);
-	}
-
-	zonedata_t *zd = zone ? (zonedata_t *)knot_zone_data(zone) : NULL;
-	/* Allow pass-through of an unknown TSIG in DDNS forwarding (must have zone). */
-	if (zone && (ret == KNOT_EOK || (ret == KNOT_TSIG_EBADKEY && !tsig_key_zone))) {
-		/* Transaction is authenticated (or unprotected)
-		 * and zone has primary master set,
-		 * proceed to forward the query to the next hop.
-		 */
-		if (zd->xfr_in.has_master) {
-			ret = zones_update_forward(fd, transport, zone, addr,
-			                           query, *rsize);
-			*rsize = 0; /* Do not send reply immediately. */
-			knot_packet_free(&resp);
-			rcu_read_unlock();
-			return ret;
-		}
-	}
-
-	/*
-	 * Check if UPDATE not running already.
-	 */
-	bool busy = false;
-	if (zone) {
-		if (pthread_mutex_trylock(&zd->ddns_lock) != 0) {
-			busy = true;
-			rcode = KNOT_RCODE_SERVFAIL;
-			ret = KNOT_EBUSY;
-			char *zname = knot_dname_to_str(zone->name);
-			log_zone_error("Failed to process UPDATE for "
-			               "zone %s: Another UPDATE in progress.\n",
-			               zname);
-			free(zname);
-		}
-	}
-
-	/*
-	 * DDNS Zone Section check (RFC2136, Section 3.1).
-	 */
-	if (ret == KNOT_EOK) {
-		ret = knot_ddns_check_zone(contents, query, &rcode);
-		dbg_zones_verb("Checking zone = %s\n", knot_strerror(ret));
-	}
-
-	/*
-	 * DDNS Prerequisities Section processing (RFC2136, Section 3.2).
-	 *
-	 * \note Permissions section means probably policies and fine grained
-	 *       access control, not transaction security.
-	 */
-	knot_ddns_prereq_t *prereqs = NULL;
-	if (ret == KNOT_EOK) {
-		ret = knot_ddns_process_prereqs(query, &prereqs, &rcode);
-		dbg_zones_verb("Processing prereq = %s\n", knot_strerror(ret));
-	}
-	if (ret == KNOT_EOK) {
-		assert(prereqs != NULL);
-		ret = knot_ddns_check_prereqs(contents, &prereqs, &rcode);
-		dbg_zones_verb("Checking prereq = %s\n", knot_strerror(ret));
-		knot_ddns_prereqs_free(&prereqs);
-	}
-
-	/*
-	 * Process query.
-	 */
-	if (ret == KNOT_EOK) {
-		/*! \note This function expects RCU locked. */
-		ret = zones_process_update_auth(zone, resp, resp_wire, rsize,
-		                                &rcode, addr, tsig_key_zone);
-		dbg_zones_verb("Auth, update_proc = %s\n", knot_strerror(ret));
-	}
-
-	/* Create error query if processing failed. */
-	if (ret != KNOT_EOK) {
-		ret = knot_ns_error_response_from_query(nameserver,
-		                                        query, rcode,
-		                                        resp_wire, rsize);
-	}
-
-	/* No response, no signing required or FORMERR. */
-	if (*rsize == 0 || !tsig_rr || rcode == KNOT_RCODE_FORMERR) {
-		knot_packet_free(&resp);
-		rcu_read_unlock();
-		if (!busy && zone) {
-			pthread_mutex_unlock(&zd->ddns_lock);
-		}
-		return ret;
-	}
-
-	/* Just add TSIG RR on most errors. */
-	if (tsig_rcode != 0 && tsig_rcode != KNOT_RCODE_BADTIME) {
-		ret = knot_tsig_add(resp_wire, rsize, rsize_max,
-		                    tsig_rcode, tsig_rr);
-		dbg_zones_verb("Adding TSIG = %s\n", knot_strerror(ret));
-	} else if (tsig_key_zone) {
-		dbg_zones_verb("Signing message with TSIG.\n");
-		size_t digest_len = knot_tsig_digest_length(tsig_key_zone->algorithm);
-		uint8_t *digest = (uint8_t *)malloc(digest_len);
-		if (digest == NULL) {
-			knot_packet_free(&resp);
-			rcu_read_unlock();
-			if (!busy && zone) {
-				pthread_mutex_unlock(&zd->ddns_lock);
-			}
-			return KNOT_ENOMEM;
-		}
-		ret = knot_tsig_sign(resp_wire,
-				     rsize, rsize_max,
-				     tsig_rdata_mac(tsig_rr),
-				     tsig_rdata_mac_length(tsig_rr),
-				     digest, &digest_len, tsig_key_zone,
-				     tsig_rcode, tsig_prev_time_signed);
-		free(digest);
-	}
-
-	knot_packet_free(&resp);
-	rcu_read_unlock();
-	if (!busy && zone) {
-		pthread_mutex_unlock(&zd->ddns_lock);
-	}
-
-	return ret;
-}
-
-/*----------------------------------------------------------------------------*/
-
->>>>>>> b6558976
 int zones_process_response(knot_nameserver_t *nameserver,
                            int exp_msgid,
                            sockaddr_t *from,
@@ -2304,6 +1678,7 @@
 		}
 
 	}
+
 
 	return KNOT_EOK;
 }
@@ -2707,6 +2082,7 @@
 	if (refresh_at != 0) {
 		ret = zones_schedule_dnssec(zone, refresh_at);
 	}
+
 	rcu_read_unlock();
 
 	return ret;
@@ -2812,12 +2188,8 @@
 	return ret;
 }
 
-<<<<<<< HEAD
 
 int zones_verify_tsig_query(const knot_pkt_t *query,
-=======
-int zones_verify_tsig_query(const knot_packet_t *query,
->>>>>>> b6558976
                             const knot_tsig_key_t *key,
                             knot_rcode_t *rcode, uint16_t *tsig_rcode,
                             uint64_t *tsig_prev_time_signed)

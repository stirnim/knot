/*  Copyright (C) 2011 CZ.NIC, z.s.p.o. <knot-dns@labs.nic.cz>

    This program is free software: you can redistribute it and/or modify
    it under the terms of the GNU General Public License as published by
    the Free Software Foundation, either version 3 of the License, or
    (at your option) any later version.

    This program is distributed in the hope that it will be useful,
    but WITHOUT ANY WARRANTY; without even the implied warranty of
    MERCHANTABILITY or FITNESS FOR A PARTICULAR PURPOSE.  See the
    GNU General Public License for more details.

    You should have received a copy of the GNU General Public License
    along with this program.  If not, see <http://www.gnu.org/licenses/>.
 */

#include <config.h>
#include <unistd.h>
#include <fcntl.h>
#include <sys/types.h>
#include <sys/socket.h>
#include <netinet/tcp.h>
#include <netinet/in.h>
#include <string.h>
#include <stdio.h>
#include <stdlib.h>
#include <errno.h>
#include <assert.h>
#include <urcu.h>

#include "knot/common.h"
#include "knot/server/xfr-handler.h"
#include "libknot/nameserver/name-server.h"
#include "knot/server/socket.h"
#include "knot/server/udp-handler.h"
#include "knot/server/tcp-handler.h"
#include "libknot/updates/xfr-in.h"
#include "libknot/util/wire.h"
#include "knot/server/zones.h"
#include "libknot/tsig-op.h"
#include "common/evsched.h"
#include "common/prng.h"
#include "common/descriptor.h"
#include "libknot/rrset.h"

/* Constants */
#define XFR_CHUNKLEN 3 /*! Number of requests assigned in a single pass. */
#define XFR_SWEEP_INTERVAL 2 /*! [seconds] between sweeps. */
#define XFR_BUFFER_SIZE 65535 /*! Do not change this - maximum value for UDP packet length. */
#define XFR_MSG_DLTTR 9 /*! Index of letter differentiating IXFR/AXFR in log msg. */

/* Messages */

static knot_lookup_table_t xfr_type_table[] = {
        { XFR_TYPE_AIN, "Incoming AXFR transfer of '%s' with %s:" },
        { XFR_TYPE_IIN, "Incoming IXFR transfer of '%s' with %s:" },
        { XFR_TYPE_AOUT, "Outgoing AXFR transfer of '%s' to %s:" },
        { XFR_TYPE_IOUT, "Outgoing IXFR transfer of '%s' to %s:" },
        { XFR_TYPE_NOTIFY, "NOTIFY query of '%s' to %s:" },
        { XFR_TYPE_SOA, "SOA query of '%s' to %s:" },
        { XFR_TYPE_FORWARD, "UPDATE forwarded query of '%s' to %s:" },
        { XFR_TYPE_AIN, NULL }
};
static knot_lookup_table_t xfr_result_table[] = {
        { XFR_TYPE_AIN, "Started." },
        { XFR_TYPE_IIN, "Started." },
        { XFR_TYPE_SOA, "Query issued." },
        { XFR_TYPE_NOTIFY, "Query issued." },
        { XFR_TYPE_FORWARD, "Forwarded query." },
        { XFR_TYPE_AIN, NULL }
};

/* I/O wrappers */

static int xfr_send_tcp(int fd, sockaddr_t *addr, uint8_t *msg, size_t msglen)
{ return tcp_send(fd, msg, msglen); }

static int xfr_send_udp(int fd, sockaddr_t *addr, uint8_t *msg, size_t msglen)
{ return sendto(fd, msg, msglen, 0, (struct sockaddr *)addr, addr->len); }

static int xfr_recv_tcp(int fd, sockaddr_t *addr, uint8_t *buf, size_t buflen)
{ return tcp_recv(fd, buf, buflen, addr); }

static int xfr_recv_udp(int fd, sockaddr_t *addr, uint8_t *buf, size_t buflen)
{ return recvfrom(fd, buf, buflen, 0, (struct sockaddr *)addr, &addr->len); }

/* Context fetching. */

static knot_ns_xfr_t* xfr_task_get(xfrworker_t *w, int fd)
{
	value_t *val = ahtable_tryget(w->pool.t, (const char*)&fd, sizeof(int));
	if (!val) return NULL;
	return *val;
}

static void xfr_task_set(xfrworker_t *w, int fd, knot_ns_xfr_t *rq)
{
	fdset_add(w->pool.fds, fd, OS_EV_READ);
	value_t *val = ahtable_get(w->pool.t, (const char*)&fd, sizeof(int));
	*val = rq;
}

static void xfr_task_clear(xfrworker_t *w, int fd)
{
	ahtable_del(w->pool.t, (const char*)&fd, sizeof(int));
	fdset_remove(w->pool.fds, fd);
}

/*! \brief Wrapper function for answering AXFR/OUT. */
static int xfr_answer_axfr(knot_nameserver_t *ns, knot_ns_xfr_t *xfr)
{
	int ret = knot_ns_answer_axfr(ns, xfr);
	dbg_xfr("xfr: ns_answer_axfr() = %d.\n", ret);
	return ret;
}

/*! \brief Wrapper function for answering IXFR/OUT. */
static int xfr_answer_ixfr(knot_nameserver_t *ns, knot_ns_xfr_t *xfr)
{
	/* Check serial differences. */
	int ret = KNOT_EOK;
	uint32_t serial_from = 0;
	uint32_t serial_to = 0;
	ret = ns_ixfr_load_serials(xfr, &serial_from, &serial_to);
	dbg_xfr_verb("xfr: loading changesets for IXFR %u-%u\n",
	             serial_from, serial_to);
	if (ret != KNOT_EOK) {
		return ret;
	}
	
	/* Load changesets from journal. */
	int chsload = zones_xfr_load_changesets(xfr, serial_from, serial_to);
	if (chsload != KNOT_EOK) {
		/* History cannot be reconstructed, fallback to AXFR. */
		if (chsload == KNOT_ERANGE || chsload == KNOT_ENOENT) {
			log_server_info("%s Failed to load data from journal: "
			                " Incomplete history. "
			                "Fallback to AXFR.\n",
			                xfr->msg);
			xfr->type = XFR_TYPE_AOUT;
			xfr->msg[XFR_MSG_DLTTR] = 'A';
			return xfr_answer_axfr(ns, xfr);
		} else if (chsload == KNOT_EMALF) {
			xfr->rcode = KNOT_RCODE_FORMERR;
		} else {
			xfr->rcode = KNOT_RCODE_SERVFAIL;
		}
		
		/* Mark all as generic error. */
		ret = KNOT_ERROR;
	}
	
	/* Finally, answer. */
	if (chsload == KNOT_EOK) {
		ret = knot_ns_answer_ixfr(ns, xfr);
		dbg_xfr("xfr: ns_answer_ixfr() = %s.\n", knot_strerror(ret));
	}
	
	return ret;
}

/*! \brief Build string for logging related to given xfer descriptor. */
static int xfr_task_setmsg(knot_ns_xfr_t *rq, const char *keytag)
{
	/* Check */
	if (rq == NULL) {
		return KNOT_EINVAL;
	}
	
	knot_lookup_table_t *xd = knot_lookup_by_id(xfr_type_table, rq->type);
	if (!xd) {
		return KNOT_EINVAL;
	}
	
	rcu_read_lock();
	char *kstr = NULL;
	if (keytag) {
		kstr = xfr_remote_str(&rq->addr, keytag);
	} else if (rq->tsig_key) {
		char *tag = knot_dname_to_str(rq->tsig_key->name);
		kstr = xfr_remote_str(&rq->addr, tag);
		free(tag);
	} else {
		kstr = xfr_remote_str(&rq->addr, NULL);
	}

	/* Prepare log message. */
	const char *zname = rq->zname;
	if (zname == NULL && rq->zone != NULL) {
		zonedata_t *zd = (zonedata_t *)knot_zone_data(rq->zone);
		if (zd == NULL) {
			free(kstr);
			rcu_read_unlock();
			return KNOT_EINVAL;
		} else {
			zname = zd->conf->name;
		}
	}

	rq->msg = sprintf_alloc(xd->name, zname, kstr ? kstr : "'unknown'");
	rcu_read_unlock();
	free(kstr);
	return KNOT_EOK;
}

static int xfr_task_setsig(knot_ns_xfr_t *rq, knot_tsig_key_t *key)
{
	if (rq == NULL || key == NULL) {
		return KNOT_EINVAL;
	}
	
	int ret = KNOT_EOK;
	rq->tsig_key = key;
	rq->tsig_size = tsig_wire_maxsize(key);
	rq->digest_max_size = tsig_alg_digest_length(key->algorithm);
	rq->digest = malloc(rq->digest_max_size);
	if (rq->digest == NULL) {
		rq->tsig_key = NULL;
		rq->tsig_size = 0;
		rq->digest_max_size = 0;
		return KNOT_ENOMEM;
	}
	memset(rq->digest, 0 , rq->digest_max_size);
	rq->tsig_data = malloc(KNOT_NS_TSIG_DATA_MAX_SIZE);
	if (rq->tsig_data) {
		dbg_xfr("xfr: using TSIG for XFR/IN\n");
		rq->tsig_data_size = 0;
	} else {
		free(rq->digest);
		rq->digest = NULL;
		rq->tsig_key = NULL;
		rq->tsig_size = 0;
		rq->digest_max_size = 0;
		return KNOT_ENOMEM;
	}
	dbg_xfr("xfr: found TSIG key (MAC len=%zu), adding to transfer\n",
		rq->digest_max_size);
	
	return ret;
}

static int xfr_task_connect(knot_ns_xfr_t *rq)
{
	/* Create socket by type. */
	int stype = SOCK_DGRAM;
	if (rq->flags & XFR_FLAG_TCP) {
		stype = SOCK_STREAM;
	}
	int fd = socket_create(sockaddr_family(&rq->addr), stype);
	if (fd < 0) {
		return KNOT_ERROR;
	}
	
	/* Bind to specific address - if set. */
	if (rq->saddr.len > 0) {
		if (bind(fd, (struct sockaddr *)&rq->saddr, rq->saddr.len) < 0) {
			socket_close(fd);
			return KNOT_ERROR;
		}
	}
	/* Connect if TCP. */
	if (rq->flags & XFR_FLAG_TCP) {
		if (connect(fd, (struct sockaddr *)&rq->addr, rq->addr.len) < 0) {
			socket_close(fd);
			return KNOT_ECONNREFUSED;
		}
	}

	/* Store new socket descriptor. */
	rq->session = fd;
	return KNOT_EOK;
}

/*! \brief Clean pending transfer data. */
static void xfr_task_cleanup(knot_ns_xfr_t *rq)
{
	dbg_xfr_verb("Cleaning up after XFR-in.\n");
	if (rq->type == XFR_TYPE_AIN) {
		if (rq->flags & XFR_FLAG_AXFR_FINISHED) {
			knot_zone_contents_deep_free(&rq->new_contents);
		} else if (rq->data) {
			xfrin_constructed_zone_t *constr_zone = rq->data;
			knot_zone_contents_deep_free(&(constr_zone->contents));
			xfrin_free_orphan_rrsigs(&(constr_zone->rrsigs));
			free(rq->data);
			rq->data = NULL;
		}
	} else if (rq->type == XFR_TYPE_IIN) {
		knot_changesets_t *chs = (knot_changesets_t *)rq->data;
		knot_free_changesets(&chs);
		rq->data = NULL;
		assert(rq->new_contents == NULL);
	}

	/* Cleanup other data - so that the structure may be reused. */
	rq->packet_nr = 0;
	rq->tsig_data_size = 0;
}

/*! \brief Close and free task. */
static int xfr_task_close(xfrworker_t *w, int fd)
{
	knot_ns_xfr_t *rq = xfr_task_get(w, fd);
	if (rq) {
		xfr_task_clear(w, fd);
		xfr_task_free(rq);
		socket_close(fd);
		return KNOT_EOK;
	}
	return KNOT_ENOENT;
}

/*! \brief Timeout handler. */
static int xfr_task_expire(fdset_t *fds, knot_ns_xfr_t *rq)
{
	rcu_read_lock();
	
	/* Fetch related zone. */
	knot_zone_t *zone = (knot_zone_t *)rq->zone;
	const knot_zone_contents_t *contents = knot_zone_contents(zone);
	
	/* Process timeout. */
	rq->wire_size = rq->wire_maxlen;
	switch(rq->type) {
	case XFR_TYPE_NOTIFY:
		if ((long)--rq->data > 0) { /* Retries */
			notify_create_request(contents, rq->wire, &rq->wire_size);
			fdset_set_watchdog(fds, rq->session, NOTIFY_TIMEOUT);
			rq->send(rq->session, &rq->addr, rq->wire, rq->wire_size);
			log_zone_info("%s Query issued.\n", rq->msg);
			rq->packet_nr = knot_wire_get_id(rq->wire);
			rcu_read_unlock();
			return KNOT_EOK; /* Keep state. */
		}
		break;
	default:
		break;
	}

	
	rcu_read_unlock();
	log_zone_info("%s Failed, timeout exceeded.\n", rq->msg);
	return KNOT_ECONNREFUSED;
}

/*! \brief Start pending request. */
static int xfr_task_start(knot_ns_xfr_t *rq)
{
	if (!rq || !rq->zone) {
		return KNOT_EINVAL;
	}

	rcu_read_lock();
	int ret = KNOT_EOK;
	knot_zone_t *zone = (knot_zone_t *)rq->zone;
	
	/* Fetch zone contents. */
	const knot_zone_contents_t *contents = knot_zone_contents(zone);
	if (!contents && rq->type == XFR_TYPE_IIN) {
		rcu_read_unlock();
		log_server_warning("%s Refusing to start IXFR on zone with no "
				   "contents.\n", rq->msg);
		return KNOT_ECONNREFUSED;
	}

	/* Connect to remote. */
	if (rq->session <= 0) {
		ret = xfr_task_connect(rq);
		if (ret != KNOT_EOK) {
			rcu_read_unlock();
			return ret;
		}
	}

	/* Prepare TSIG key if set. */
	int add_tsig = 0;
	if (rq->tsig_key) {
		ret = xfr_task_setsig(rq, rq->tsig_key);
		add_tsig = (ret == KNOT_EOK);
	}
	
	/* Create XFR query. */
	switch(rq->type) {
	case XFR_TYPE_AIN:
		ret = xfrin_create_axfr_query(zone->name, rq, &rq->wire_size, add_tsig);
		break;
	case XFR_TYPE_IIN:
		ret = xfrin_create_ixfr_query(contents, rq, &rq->wire_size, add_tsig);
		break;
	case XFR_TYPE_SOA:
		ret = xfrin_create_soa_query(zone->name, rq, &rq->wire_size);
		break;
	case XFR_TYPE_NOTIFY:
		rq->wire_size = 0;
		ret = KNOT_EOK; /* Will be sent on first timeout. */
		break;
	case XFR_TYPE_FORWARD:
		ret = knot_ns_create_forward_query(rq->query, rq->wire, &rq->wire_size);
	default:
		ret = KNOT_EINVAL;
		break;
	}
	
	
	/* Unlock zone contents. */
	rcu_read_unlock();
	
	/* Handle errors. */
	if (ret != KNOT_EOK) {
		dbg_xfr("xfr: failed to create XFR query type %d: %s\n",
		        rq->type, knot_strerror(ret));
		return ret;
	}
	
	/* Start transfer. */
	if (rq->wire_size > 0) {
		ret = rq->send(rq->session, &rq->addr, rq->wire, rq->wire_size);
		if (ret != rq->wire_size) {
			char ebuf[256] = {0};
			strerror_r(errno, ebuf, sizeof(ebuf));
			log_server_info("%s Failed to send query (%s).\n",
			                rq->msg, ebuf);
			return KNOT_ECONNREFUSED;
		}
	}
	
	/* If successful. */
	if (rq->type == XFR_TYPE_SOA) {
		rq->packet_nr = knot_wire_get_id(rq->wire);
	}
	
	return KNOT_EOK;
}

static int xfr_task_process(xfrworker_t *w, knot_ns_xfr_t* rq, uint8_t *buf, size_t buflen)
{
	rcu_read_lock();
	
	/* Check if not already processing. */
	zonedata_t *zd = (zonedata_t *)knot_zone_data(rq->zone);
	
	/* Check if the zone is not discarded. */
	if (knot_zone_flags(rq->zone) & KNOT_ZONE_DISCARDED) {
		dbg_xfr_verb("xfr: request on a discarded zone, ignoring\n");
		rcu_read_unlock();
		return KNOT_EINVAL;
	}
	
	/* Update XFR message prefix. */
	xfr_task_setmsg(rq, NULL);

	/* Update request. */
	rq->wire = buf;
	rq->wire_size = buflen;
	rq->wire_maxlen = buflen;
	rq->send = &xfr_send_udp;
	rq->recv = &xfr_recv_udp;
	if (rq->flags & XFR_FLAG_TCP) {
		rq->send = &xfr_send_tcp;
		rq->recv = &xfr_recv_tcp;
	}
	
	/* Handle request. */
	dbg_xfr("%s processing request type '%d'\n", rq->msg, rq->type);
	int ret = xfr_task_start(rq);
	const char *msg = knot_strerror(ret);
	knot_lookup_table_t *xd = knot_lookup_by_id(xfr_result_table, rq->type);
	if (xd && ret == KNOT_EOK) {
		msg = xd->name;
	}
	
	switch(rq->type) {
	case XFR_TYPE_AIN:
	case XFR_TYPE_IIN:
		zd->xfr_in.state = XFR_PENDING;
		rq->lookup_tree = hattrie_create();
		if (ret != KNOT_EOK && ret != KNOT_EACCES) {
			if (zd != NULL && !knot_zone_contents(rq->zone)) {
				/* Reschedule request delay. */
				int tmr_s = AXFR_BOOTSTRAP_RETRY * tls_rand();
				event_t *ev = zd->xfr_in.timer;
				if (ev) {
					evsched_cancel(ev->parent, ev);
					evsched_schedule(ev->parent, ev, tmr_s);
				}
				log_zone_notice("%s Bootstrap failed, next "
				                "attempt in %d seconds.\n",
				                rq->msg, tmr_s / 1000);
				rcu_read_unlock();
				return ret;
			}
		}
		
		break;
	case XFR_TYPE_NOTIFY: /* Send on first timeout <0,5>s. */
		fdset_set_watchdog(w->pool.fds, rq->session, (int)(tls_rand() * 5));
		xfr_task_set(w, rq->session, rq);
		rcu_read_unlock();
		return KNOT_EOK;
	case XFR_TYPE_SOA:
	case XFR_TYPE_FORWARD:
		fdset_set_watchdog(w->pool.fds, rq->session, conf()->max_conn_reply);
		break;
	default:
		break;
	}

	if (ret == KNOT_EOK) {
		xfr_task_set(w, rq->session, rq);
		log_server_info("%s %s\n", rq->msg, msg);
	} else {
		log_server_error("%s %s\n", rq->msg, msg);
	}

	rcu_read_unlock();
	return ret;
}

/*! \brief Finalize XFR/IN transfer. */
static int xfr_task_finalize(xfrworker_t *w, knot_ns_xfr_t *rq)
{
	int ret = KNOT_EINVAL;
	knot_nameserver_t *ns = w->master->ns;
	
	if (rq->type == XFR_TYPE_AIN) {
		ret = zones_save_zone(rq);
		if (ret == KNOT_EOK) {
			ret = knot_ns_switch_zone(ns, rq);
			if (ret == KNOT_EOK) {
				log_zone_info("%s Finished.\n", rq->msg);
				rq->new_contents = NULL; /* Do not free. */
			} else {
				log_zone_error("%s Failed to switch in-memory "
				               "zone - %s\n",  rq->msg,
				               knot_strerror(ret));
			}
		} else {
			log_zone_error("%s Failed to save transferred zone - %s\n",
			               rq->msg, knot_strerror(ret));
		}
	} else if (rq->type == XFR_TYPE_IIN) {
		knot_changesets_t *chs = (knot_changesets_t *)rq->data;
		ret = zones_store_and_apply_chgsets(chs, rq->zone,
		                                    &rq->new_contents,
		                                    rq->msg, 
		                                    XFR_TYPE_IIN);
		rq->data = NULL; /* Do not free. */
	}

	return ret;
}

/*! \brief Query response event handler function. */
static int xfr_task_resp(xfrworker_t *w, knot_ns_xfr_t *rq)
{
	knot_nameserver_t *ns = w->master->ns;
	knot_packet_t *re = knot_packet_new(KNOT_PACKET_PREALLOC_RESPONSE);
	if (re == NULL) {
		return KNOT_ENOMEM;
	}
	
	knot_packet_type_t rt = KNOT_RESPONSE_NORMAL;
	int ret = knot_ns_parse_packet(rq->wire, rq->wire_size, re, &rt);
	if (ret != KNOT_EOK) {
		knot_packet_free(&re);
		return KNOT_EOK; /* Ignore */
	}

	/* Ignore other packets. */
	switch(rt) {
	case KNOT_RESPONSE_NORMAL:
	case KNOT_RESPONSE_NOTIFY:
	case KNOT_RESPONSE_UPDATE:
		break;
	default:
		knot_packet_free(&re);
		return KNOT_EOK; /* Ignore */
	}

	ret = knot_packet_parse_rest(re, 0);
	if (ret != KNOT_EOK) {
		knot_packet_free(&re);
		return KNOT_EOK; /* Ignore */
	}
	
	/* Check TSIG. */
	const knot_rrset_t * tsig_rr = knot_packet_tsig(re);
	if (rq->tsig_key != NULL) {
		/*! \todo Not sure about prev_time_signed, but this is the first
		 *        reply and we should pass query sign time as the time
		 *        may be different. Leaving to 0.
		 */
		ret = knot_tsig_client_check(tsig_rr, rq->wire, rq->wire_size,
		                             rq->digest, rq->digest_size,
		                             rq->tsig_key, 0);
		if (ret != KNOT_EOK) {
			log_server_error("%s %s\n", rq->msg, knot_strerror(ret));
			knot_packet_free(&re);
			return KNOT_ECONNREFUSED;
		}
		
	}
	
	/* Process response. */
	size_t rlen = rq->wire_size;
	switch(rt) {
	case KNOT_RESPONSE_NORMAL:
		ret = zones_process_response(ns, rq->packet_nr, &rq->addr,
		                             re, rq->wire, &rlen);
		break;
	case KNOT_RESPONSE_NOTIFY:
		ret = notify_process_response(re, rq->packet_nr);
		break;
	case KNOT_RESPONSE_UPDATE:
		ret = zones_process_update_response(rq, rq->wire, &rlen);
		if (ret == KNOT_EOK) {
			log_server_info("%s Forwarded response.\n", rq->msg);
		}
		break;
	default:
		ret = KNOT_EINVAL;
		break;
	}
	
	knot_packet_free(&re);
	if (ret == KNOT_EUPTODATE) {  /* Check up-to-date zone. */
		log_server_info("%s %s\n", rq->msg, knot_strerror(ret));
		ret = KNOT_ECONNREFUSED;
	} else if (ret == KNOT_EOK) { /* Disconnect if everything went well. */
		ret = KNOT_ECONNREFUSED; 
	}
	
	return ret;
}

static int xfr_task_xfer(xfrworker_t *w, knot_ns_xfr_t *rq)
{
	/* Process incoming packet. */
	rcu_read_lock();
	int ret = KNOT_EOK;
	knot_nameserver_t *ns = w->master->ns;
	switch(rq->type) {
	case XFR_TYPE_AIN:
		ret = knot_ns_process_axfrin(ns, rq);
		break;
	case XFR_TYPE_IIN:
		ret = knot_ns_process_ixfrin(ns, rq);
		break;
	default:
		ret = KNOT_EINVAL;
		break;
	}
	

	/* AXFR-style IXFR. */
	if (ret == KNOT_ENOIXFR) {
		assert(rq->type == XFR_TYPE_IIN);
		log_server_notice("%s Fallback to AXFR.\n", rq->msg);
		rq->type = XFR_TYPE_AIN;
		rq->msg[XFR_MSG_DLTTR] = 'A';
		ret = knot_ns_process_axfrin(ns, rq);
	}

	/* Check return code for errors. */
	dbg_xfr_verb("xfr: processed XFR pkt (%s)\n", knot_strerror(ret));
	
	/* IXFR refused, try again with AXFR. */
	if (rq->type == XFR_TYPE_IIN && ret == KNOT_EXFRREFUSED) {
		log_server_notice("%s Transfer failed, fallback to AXFR.\n", rq->msg);
		rq->wire_size = rq->wire_maxlen; /* Reset maximum bufsize */
		ret = xfrin_create_axfr_query(rq->zone->name, rq, &rq->wire_size, 1);
		rcu_read_unlock();
		/* Send AXFR/IN query. */
		if (ret == KNOT_EOK) {
			ret = rq->send(rq->session, &rq->addr,
			                 rq->wire, rq->wire_size);
			/* Switch to AXFR and return. */
			if (ret == rq->wire_size) {
				xfr_task_cleanup(rq);
				rq->type = XFR_TYPE_AIN;
				rq->msg[XFR_MSG_DLTTR] = 'A';
				return KNOT_EOK;
			} else {
				ret = KNOT_ERROR;
			}
		}
		return ret; /* Something failed in fallback. */
	}
	
	/* Handle errors. */
	if (ret == KNOT_ENOXFR) {
		log_server_warning("%s Finished, %s\n", rq->msg, knot_strerror(ret));
	} else if (ret < 0) {
		log_server_error("%s %s\n", rq->msg, knot_strerror(ret));
	}
	
	rcu_read_unlock();

	/* Check finished zone (ret < 0 is error, ret > 0 is success). */
	if (ret != KNOT_EOK) {

		/* Only for successful xfers. */
		if (ret > 0) {
			ret = xfr_task_finalize(w, rq);
			
			/* AXFR bootstrap timeout. */
			rcu_read_lock();
			zonedata_t *zd = (zonedata_t *)knot_zone_data(rq->zone);
			if (ret != KNOT_EOK && !knot_zone_contents(rq->zone)) {
				int tmr_s = AXFR_BOOTSTRAP_RETRY * tls_rand();
				zd->xfr_in.bootstrap_retry = tmr_s;
				log_zone_info("%s Next attempt to bootstrap "
				              "in %d seconds.\n",
				              rq->msg, tmr_s / 1000);
			} else {
				zones_schedule_notify(rq->zone); /* NOTIFY */
			}

			/* Update REFRESH/RETRY */
			zones_schedule_refresh(rq->zone);
			rcu_read_unlock();
		}
		
		/* Disconnect. */
		return KNOT_ECONNREFUSED; /* Make it disconnect. */
	}
	
	return ret;
}

/*! \brief Incoming packet handling function. */
static int xfr_process_event(xfrworker_t *w, knot_ns_xfr_t *rq)
{
	/* Check if zone is valid. */
	if (knot_zone_flags(rq->zone) & KNOT_ZONE_DISCARDED) {
		return KNOT_ECONNREFUSED;
	}
	
	/* Receive msg. */
	int n = rq->recv(rq->session, &rq->addr, rq->wire, rq->wire_maxlen);
	if (n < 0) { /* Disconnect */
		n = knot_map_errno(errno);
		log_server_error("%s %s\n", rq->msg, knot_strerror(n));
		return n;
	} else if (n == 0) {
		return KNOT_ECONNREFUSED;
	} else {
		rq->wire_size = n;
	}

	/* Handle SOA/NOTIFY responses. */
	switch(rq->type) {
	case XFR_TYPE_NOTIFY:
	case XFR_TYPE_SOA:
	case XFR_TYPE_FORWARD:
		return xfr_task_resp(w, rq);
	default:
		return xfr_task_xfer(w, rq);
	}
}

/*! \brief Sweep non-replied connection. */
static void xfr_sweep(fdset_t *set, int fd, void *data)
{
	dbg_xfr("xfr: sweeping fd=%d\n", fd);
	if (!set || !data) {
		dbg_xfr("xfr: invalid sweep operation on NULL worker or set\n");
		return;
	}
	xfrworker_t *w = (xfrworker_t *)data;
	knot_ns_xfr_t *rq = xfr_task_get(w, fd);
	if (!rq) {
		dbg_xfr("xfr: NULL data to sweep\n");
		return;
	}
	
	/* Skip non-sweepable types. */
	int ret = KNOT_ECONNREFUSED;
	switch(rq->type) {
	case XFR_TYPE_SOA:
	case XFR_TYPE_NOTIFY:
	case XFR_TYPE_FORWARD:
		ret = xfr_task_expire(set, rq);
		break;
	default:
		break;
	}
	
	if (ret != KNOT_EOK) {
		xfr_task_close(w, fd);
		--w->pending;
	}
}

/*! \brief Check TSIG if exists. */
static int xfr_check_tsig(knot_ns_xfr_t *xfr, knot_rcode_t *rcode, char **tag)
{
	/* Parse rest of the packet. */
	int ret = KNOT_EOK;
	knot_packet_t *qry = xfr->query;
	knot_tsig_key_t *key = 0;
	const knot_rrset_t *tsig_rr = 0;

	/* Find TSIG key name from query. */
	const knot_dname_t* kname = 0;
	int tsig_pos = knot_packet_additional_rrset_count(qry) - 1;
	if (tsig_pos >= 0) {
		tsig_rr = knot_packet_additional_rrset(qry, tsig_pos);
		if (knot_rrset_type(tsig_rr) == KNOT_RRTYPE_TSIG) {
			dbg_xfr("xfr: found TSIG in AR\n");
			kname = knot_rrset_owner(tsig_rr);
			if (tag) {
				*tag = knot_dname_to_str(kname);
				
			}
		} else {
			tsig_rr = 0;
		}
	}
	if (!kname) {
		dbg_xfr("xfr: TSIG not found in AR\n");
		char *name = knot_dname_to_str(
		                        knot_zone_name(xfr->zone));
		free(name);
		
		// return REFUSED
		xfr->tsig_key = 0;
		*rcode = KNOT_RCODE_REFUSED;
		return KNOT_EXFRDENIED;
	}
	if (tsig_rr) {
		tsig_algorithm_t alg = tsig_rdata_alg(tsig_rr);
		if (tsig_alg_digest_length(alg) == 0) {
			*rcode = KNOT_RCODE_NOTAUTH;
			xfr->tsig_key = NULL;
			xfr->tsig_rcode = KNOT_TSIG_RCODE_BADKEY;
			xfr->tsig_prev_time_signed =
			                tsig_rdata_time_signed(tsig_rr);
			return KNOT_TSIG_EBADKEY;
		}
	}
	
	/* Evaluate configured key for claimed key name.*/
	key = xfr->tsig_key; /* Expects already set key (check_zone) */
	xfr->tsig_key = 0;
	if (key && kname && knot_dname_compare(key->name, kname) == 0) {
		dbg_xfr("xfr: found claimed TSIG key for comparison\n");
	} else {
		
		/* TSIG is mandatory if configured for interface. */
		/* Configured, but doesn't match. */
		dbg_xfr("xfr: no claimed key configured or not received"
		        ", treating as bad key\n");
		*rcode = KNOT_RCODE_NOTAUTH;
		ret = KNOT_TSIG_EBADKEY;
		xfr->tsig_rcode = KNOT_TSIG_RCODE_BADKEY;
		key = NULL; /* Invalidate, ret already set to BADKEY */
	}
	
	/* Validate with TSIG. */
	if (key) {
		/* Prepare variables for TSIG */
		xfr_task_setsig(xfr, key);
		
		/* Copy MAC from query. */
		dbg_xfr("xfr: validating TSIG from query\n");
		const uint8_t* mac = tsig_rdata_mac(tsig_rr);
		size_t mac_len = tsig_rdata_mac_length(tsig_rr);
		if (mac_len > xfr->digest_max_size) {
			ret = KNOT_EMALF;
			dbg_xfr("xfr: MAC length %zu exceeds digest "
			        "maximum size %zu\n",
			        mac_len, xfr->digest_max_size);
		} else {
			memcpy(xfr->digest, mac, mac_len);
			xfr->digest_size = mac_len;
			
			/* Check query TSIG. */
			ret = knot_tsig_server_check(
			                        tsig_rr,
			                        knot_packet_wireformat(qry),
			                        knot_packet_size(qry),
			                        key);
			dbg_xfr("knot_tsig_server_check() returned %s\n",
			        knot_strerror(ret));
		}
		
		/* Evaluate TSIG check results. */
		switch(ret) {
		case KNOT_EOK:
			*rcode = KNOT_RCODE_NOERROR;
			break;
		case KNOT_TSIG_EBADKEY:
			xfr->tsig_rcode = KNOT_TSIG_RCODE_BADKEY;
			xfr->tsig_key = NULL;
			*rcode = KNOT_RCODE_NOTAUTH;
			break;
		case KNOT_TSIG_EBADSIG:
			xfr->tsig_rcode = KNOT_TSIG_RCODE_BADSIG;
			xfr->tsig_key = NULL;
			*rcode = KNOT_RCODE_NOTAUTH;
			break;
		case KNOT_TSIG_EBADTIME:
			xfr->tsig_rcode = KNOT_TSIG_RCODE_BADTIME;
			// store the time signed from the query
			assert(tsig_rr != NULL);
			xfr->tsig_prev_time_signed =
			                tsig_rdata_time_signed(tsig_rr);
			*rcode = KNOT_RCODE_NOTAUTH;
			break;
		case KNOT_EMALF:
			*rcode = KNOT_RCODE_FORMERR;
			break;
		default:
			*rcode = KNOT_RCODE_SERVFAIL;
		}
	}

	
	return ret;
}

int xfr_worker(dthread_t *thread)
{
	assert(thread != NULL && thread->data != NULL);
	xfrworker_t *w = (xfrworker_t *)thread->data;
	xfrhandler_t *xfr = w->master;

	/* Buffer for answering. */
	size_t buflen = XFR_BUFFER_SIZE;
	uint8_t* buf = malloc(buflen);
	if (buf == NULL) {
		dbg_xfr("xfr: failed to allocate buffer for XFR worker\n");
		return KNOT_ENOMEM;
	}
	
	/* Next sweep time. */
	timev_t next_sweep;
	time_now(&next_sweep);
	next_sweep.tv_sec += XFR_SWEEP_INTERVAL;

	unsigned thread_capacity = conf()->xfers / w->master->unit->size;
	w->pool.fds = fdset_new();
	w->pool.t = ahtable_create_n(conf()->xfers);
	w->pending = 0;

	/* Accept requests. */
	int ret = 0;
	dbg_xfr_verb("xfr: worker=%p starting\n", w);
	for (;;) {
		
		/* Populate pool with new requests. */
		if (w->pending <= thread_capacity) {
			pthread_mutex_lock(&xfr->mx);
			unsigned was_pending = w->pending;
			while (!EMPTY_LIST(xfr->queue)) { /* Take first request. */
				knot_ns_xfr_t *rq = HEAD(xfr->queue);
				rem_node(&rq->n);
				ret = xfr_task_process(w, rq, buf, buflen);
				if (ret == KNOT_EOK)  ++w->pending;
				else                  xfr_task_free(rq);
				if (w->pending - was_pending > XFR_CHUNKLEN)
					break;
			}
			pthread_mutex_unlock(&xfr->mx);
		}

		/* Check pending threads. */
		if (w->pending == 0) {
			break;
		}
		
		/* Poll fdset. */
		int nfds = fdset_wait(w->pool.fds, (XFR_SWEEP_INTERVAL/2) * 1000);
		if (nfds < 0) {
			if (errno == EINTR) continue;
			break;
		}
		
		/* Check for cancellation. */
		if (dt_is_cancelled(thread)) {
			break;
		}
		
		/* Iterate fdset. */
		fdset_it_t it;
		fdset_begin(w->pool.fds, &it);
		while(nfds > 0) {

			/* Find data. */
			knot_ns_xfr_t *rq = xfr_task_get(w, it.fd);
			dbg_xfr_verb("xfr: worker=%p processing event on "
			             "fd=%d data=%p.\n",
			             w, it.fd, rq);
			if (rq) {
				ret = xfr_process_event(w, rq);
				if (ret != KNOT_EOK) {
					xfr_task_close(w, it.fd);
					--w->pending;
					--it.pos; /* Reset iterator */
				}
			}
			
			/* Next fd. */
			if (fdset_next(w->pool.fds, &it) < 0) {
				break;
			}
		}
		
		/* Sweep inactive. */
		timev_t now;
		if (time_now(&now) == 0) {
			if (now.tv_sec >= next_sweep.tv_sec) {
				fdset_sweep(w->pool.fds, &xfr_sweep, w);
				memcpy(&next_sweep, &now, sizeof(next_sweep));
				next_sweep.tv_sec += XFR_SWEEP_INTERVAL;
			}
		}
	}
	
	/* Cancel existing connections. */
	size_t keylen = 0;
	ahtable_iter_t i;
	ahtable_iter_begin(w->pool.t, &i, false);
	while (!ahtable_iter_finished(&i)) {
		int *key = (int *)ahtable_iter_key(&i, &keylen);
		xfr_task_close(w, *key);
		ahtable_iter_next(&i);
	}
	ahtable_iter_free(&i);
	
	/* Destroy data structures. */
	fdset_destroy(w->pool.fds);
	ahtable_free(w->pool.t);
	free(buf);

	dbg_xfr_verb("xfr: worker=%p finished.\n", w);
	return KNOT_EOK;
}

/*
 * Public APIs.
 */

xfrhandler_t *xfr_create(size_t thrcount, knot_nameserver_t *ns)
{
	/* Create XFR handler data. */
	const size_t total_size = sizeof(xfrhandler_t) + thrcount * sizeof(xfrworker_t);
	xfrhandler_t *xfr = malloc(total_size);
	if (xfr == NULL) {
		return NULL;
	}
	memset(xfr, 0, total_size);
	xfr->ns = ns;

	/* Create threading unit. */
	xfr->unit = dt_create(thrcount);
	if (xfr->unit == NULL) {
		free(xfr);
		return NULL;
	}
	
	/* Create worker threads. */
	for (unsigned i = 0; i < thrcount; ++i) {
		xfrworker_t *w = xfr->workers + i;
		w->master = xfr;
	}
	
	/* Create tasks structure and mutex. */
	pthread_mutex_init(&xfr->mx, 0);
	init_list(&xfr->queue);
	
	/* Assign worker threads. */
	dthread_t **threads = xfr->unit->threads;
	for (unsigned i = 0; i < thrcount; ++i) {
		dt_repurpose(threads[i], xfr_worker, xfr->workers + i);
	}

	return xfr;
}

int xfr_free(xfrhandler_t *xfr)
{
	if (!xfr) {
		return KNOT_EINVAL;
	}
	
	/* Free RR mutex. */
	pthread_mutex_destroy(&xfr->mx);

	/* Free pending queue. */
	knot_ns_xfr_t *n, *nxt;
	WALK_LIST_DELSAFE(n, nxt, xfr->queue) {
		xfr_task_free(n);
	}

	/* Delete unit. */
	dt_delete(&xfr->unit);
	free(xfr);

	return KNOT_EOK;
}

int xfr_stop(xfrhandler_t *xfr)
{
	xfr_enqueue(xfr, NULL);
	dt_stop(xfr->unit);
	return KNOT_EOK;
}

int xfr_join(xfrhandler_t *xfr) {
	return dt_join(xfr->unit);
}

int xfr_enqueue(xfrhandler_t *xfr, knot_ns_xfr_t *rq)
{
	if (!xfr) {
		return KNOT_EINVAL;
	}
	
	if (rq) {
		pthread_mutex_lock(&xfr->mx);
		add_tail(&xfr->queue, &rq->n);
		pthread_mutex_unlock(&xfr->mx);
	}
	
	/* Notify threads. */
	for (unsigned i = 0; i < xfr->unit->size; ++i) {
		dt_activate(xfr->unit->threads[i]);
	}

	return KNOT_EOK;
}

int xfr_answer(knot_nameserver_t *ns, knot_ns_xfr_t *rq)
{
	if (!ns || !rq) {
		return KNOT_EINVAL;
	}
	
	rcu_read_lock();
	int ret = knot_ns_init_xfr(ns, rq);
	
	/* Use the QNAME as the zone name. */
	const knot_dname_t *qname = knot_packet_qname(rq->query);
	if (qname != NULL) {
		rq->zname = knot_dname_to_str(qname);
	} else {
		rq->zname = strdup("(unknown)");
	}

	/* Check requested zone. */
	if (ret == KNOT_EOK) {
		ret = zones_xfr_check_zone(rq, &rq->rcode);
	}

	/* Check TSIG. */
	char *keytag = NULL;
	if (ret == KNOT_EOK && rq->tsig_key != NULL) {
		ret = xfr_check_tsig(rq, &rq->rcode, &keytag);
	}
	if (xfr_task_setmsg(rq, keytag) != KNOT_EOK) {
		rq->msg = strdup("XFR:");
	}
	free(keytag);
	
	/* Update request. */
	rq->send = &xfr_send_udp;
	rq->recv = &xfr_recv_udp;
	if (rq->flags & XFR_FLAG_TCP) {
		rq->send = &xfr_send_tcp;
		rq->recv = &xfr_recv_tcp;
	}
	
	/* Announce. */
	log_server_info("%s Started.\n", rq->msg);
	switch (ret) {
	case KNOT_EXFRDENIED:
		log_server_info("%s TSIG required, but not found in query.\n",
		                rq->msg);
		break;
	default:
		break;
	}
	
	/* Prepare place for TSIG data */
	rq->tsig_data = malloc(KNOT_NS_TSIG_DATA_MAX_SIZE);
	if (rq->tsig_data) {
		dbg_xfr("xfr: TSIG data allocated: %zu.\n",
		        KNOT_NS_TSIG_DATA_MAX_SIZE);
		rq->tsig_data_size = 0;
	} else {
		dbg_xfr("xfr: failed to allocate TSIG data "
		        "buffer (%zu kB)\n",
		        KNOT_NS_TSIG_DATA_MAX_SIZE / 1024);
	}
	
	/* Finally, answer AXFR/IXFR. */
	if (ret == KNOT_EOK) {
		switch(rq->type) {
		case XFR_TYPE_AOUT:
			ret = xfr_answer_axfr(ns, rq);
			break;
		case XFR_TYPE_IOUT:
			ret = xfr_answer_ixfr(ns, rq);
			break;
		default:
			ret = KNOT_ENOTSUP;
			break;
		}
	} else {
		/*! \todo Sign with TSIG for some errors. */
		knot_ns_error_response_from_query(ns, rq->query,  rq->rcode,
		                                  rq->wire, &rq->wire_size);
		ret = rq->send(rq->session, &rq->addr, rq->wire, rq->wire_size);
	}
	
	/* Check results. */
	if (ret != KNOT_EOK) {
		log_server_notice("%s %s\n", rq->msg, knot_strerror(ret));
	} else {
		log_server_info("%s Finished.\n", rq->msg);
	}
	
	/* Cleanup. */
	knot_packet_free(&rq->response);  /* Free response. */
	knot_free_changesets((knot_changesets_t **)(&rq->data));
	free(rq->zname);
	
<<<<<<< HEAD
	/* Check if the zone is not discarded. */
	if (knot_zone_flags(xfr.zone) & KNOT_ZONE_DISCARDED) {
		dbg_xfr_verb("xfr: request on a discarded zone, ignoring\n");
		hattrie_free(xfr.lookup_tree);
		xfr_request_deinit(&xfr);
		knot_zone_release(xfr.zone);
		rcu_read_unlock();
		return KNOT_EOK;
	}

	/* Handle request. */
	knot_ns_xfr_t *task = NULL;
	dbg_xfr("%s processing request type '%d'\n", xfr.msgpref, xfr.type);
	dbg_xfr_verb("%s query ptr: %p\n", xfr.msgpref, xfr.query);
	switch(xfr.type) {
	case XFR_TYPE_AIN:
	case XFR_TYPE_IIN:
		ret = xfr_client_start(w, &xfr);
		
		/* Report. */
		if (ret != KNOT_EOK && ret != KNOT_EACCES) {
			if (zd != NULL && !knot_zone_contents(xfr.zone)) {
				/* Reschedule request delay. */
				int tmr_s = AXFR_BOOTSTRAP_RETRY;
				tmr_s += (int)((tmr_s) * tls_rand());
				event_t *ev = zd->xfr_in.timer;
				if (ev) {
					evsched_cancel(ev->parent, ev);
					evsched_schedule(ev->parent, ev, tmr_s);
				}
				log_zone_notice("%s Bootstrap failed, next "
				                "attempt in %d seconds.\n",
				                xfr.msgpref, tmr_s / 1000);
			} else {
				log_server_error("%s %s\n",
				                 xfr.msgpref, knot_strerror(ret));
			}
			hattrie_free(xfr.lookup_tree);
			xfr.lookup_tree = NULL;
			knot_zone_release(xfr.zone); /* No further access to zone. */
		}
		
		break;
	case XFR_TYPE_SOA:
	case XFR_TYPE_NOTIFY:
	case XFR_TYPE_FORWARD:
		/* Register task. */
		task = xfr_register_task(w, &xfr);
		if (!task) {
			knot_zone_release(xfr.zone); /* No further access to zone. */
			ret = KNOT_ENOMEM;
		} else {
			/* Add timeout. */
			rcu_read_lock();
			fdset_set_watchdog(w->fdset, task->session,
			                   conf()->max_conn_reply);
			rcu_read_unlock();
			if (xfr.type == XFR_TYPE_FORWARD) {
				log_server_info("%s Forwarded query.\n",
				                xfr.msgpref);
			} else {
				log_server_info("%s Query issued.\n",
				                xfr.msgpref);
			}
			ret = KNOT_EOK;
		}
		break;
	default:
		log_server_error("Unknown XFR request type (%d).\n", xfr.type);
		break;
	}

=======
	/* Free request. */
	xfr_task_free(rq);
>>>>>>> ea17368c
	rcu_read_unlock();
	return ret;
}

knot_ns_xfr_t *xfr_task_create(knot_zone_t *z, int type, int flags)
{
	knot_ns_xfr_t *rq = malloc(sizeof(knot_ns_xfr_t));
	if (rq == NULL) return NULL;
	memset(rq, 0, sizeof(knot_ns_xfr_t));
	
	/* Initialize. */
	rq->type = type;
	rq->flags = flags;
	if (z) {
		rq->zone = z;
		knot_zone_retain(rq->zone);
	}
	return rq;
}

int xfr_task_free(knot_ns_xfr_t *rq)
{
	if (!rq) {
		return KNOT_EINVAL;
	}
	
	/* Free DNAME trie. */
	hattrie_free(rq->lookup_tree);
	
	/* Free TSIG buffers. */
	free(rq->digest);
	rq->digest = NULL;
	rq->digest_size = 0;
	free(rq->tsig_data);
	rq->tsig_data = NULL;
	rq->tsig_data_size = 0;
	
	/* Cleanup transfer-specifics. */
	xfr_task_cleanup(rq);
	
	/* No further access to zone. */
	knot_zone_release(rq->zone);
	free(rq->msg);
	rq->msg = NULL;
	free(rq);
	return KNOT_EOK;
}

int xfr_task_setaddr(knot_ns_xfr_t *rq, sockaddr_t *to, sockaddr_t *from)
{
	if (!rq) {
		return KNOT_EINVAL;
	}
	
	memcpy(&rq->addr, to, sizeof(sockaddr_t));
	if (from) memcpy(&rq->saddr, from, sizeof(sockaddr_t));
	return KNOT_EOK;
}

char *xfr_remote_str(const sockaddr_t *addr, const char *key)
{
	if (!addr) {
		return NULL;
	}
	
	/* Prepare address strings. */
	char r_addr[SOCKADDR_STRLEN];
	int r_port = sockaddr_portnum(addr);
	sockaddr_tostr(addr, r_addr, sizeof(r_addr));
	
	/* Prepare key strings. */
	char *tag = "";
	char *q = "'";
	if (key) {
		tag = " key "; /* Prefix */
	} else {
		key = tag; /* Both empty. */
		q = tag;
	}
	
	return sprintf_alloc("'%s@%d'%s%s%s%s", r_addr, r_port, tag, q, key, q);
}<|MERGE_RESOLUTION|>--- conflicted
+++ resolved
@@ -1227,83 +1227,8 @@
 	knot_free_changesets((knot_changesets_t **)(&rq->data));
 	free(rq->zname);
 	
-<<<<<<< HEAD
-	/* Check if the zone is not discarded. */
-	if (knot_zone_flags(xfr.zone) & KNOT_ZONE_DISCARDED) {
-		dbg_xfr_verb("xfr: request on a discarded zone, ignoring\n");
-		hattrie_free(xfr.lookup_tree);
-		xfr_request_deinit(&xfr);
-		knot_zone_release(xfr.zone);
-		rcu_read_unlock();
-		return KNOT_EOK;
-	}
-
-	/* Handle request. */
-	knot_ns_xfr_t *task = NULL;
-	dbg_xfr("%s processing request type '%d'\n", xfr.msgpref, xfr.type);
-	dbg_xfr_verb("%s query ptr: %p\n", xfr.msgpref, xfr.query);
-	switch(xfr.type) {
-	case XFR_TYPE_AIN:
-	case XFR_TYPE_IIN:
-		ret = xfr_client_start(w, &xfr);
-		
-		/* Report. */
-		if (ret != KNOT_EOK && ret != KNOT_EACCES) {
-			if (zd != NULL && !knot_zone_contents(xfr.zone)) {
-				/* Reschedule request delay. */
-				int tmr_s = AXFR_BOOTSTRAP_RETRY;
-				tmr_s += (int)((tmr_s) * tls_rand());
-				event_t *ev = zd->xfr_in.timer;
-				if (ev) {
-					evsched_cancel(ev->parent, ev);
-					evsched_schedule(ev->parent, ev, tmr_s);
-				}
-				log_zone_notice("%s Bootstrap failed, next "
-				                "attempt in %d seconds.\n",
-				                xfr.msgpref, tmr_s / 1000);
-			} else {
-				log_server_error("%s %s\n",
-				                 xfr.msgpref, knot_strerror(ret));
-			}
-			hattrie_free(xfr.lookup_tree);
-			xfr.lookup_tree = NULL;
-			knot_zone_release(xfr.zone); /* No further access to zone. */
-		}
-		
-		break;
-	case XFR_TYPE_SOA:
-	case XFR_TYPE_NOTIFY:
-	case XFR_TYPE_FORWARD:
-		/* Register task. */
-		task = xfr_register_task(w, &xfr);
-		if (!task) {
-			knot_zone_release(xfr.zone); /* No further access to zone. */
-			ret = KNOT_ENOMEM;
-		} else {
-			/* Add timeout. */
-			rcu_read_lock();
-			fdset_set_watchdog(w->fdset, task->session,
-			                   conf()->max_conn_reply);
-			rcu_read_unlock();
-			if (xfr.type == XFR_TYPE_FORWARD) {
-				log_server_info("%s Forwarded query.\n",
-				                xfr.msgpref);
-			} else {
-				log_server_info("%s Query issued.\n",
-				                xfr.msgpref);
-			}
-			ret = KNOT_EOK;
-		}
-		break;
-	default:
-		log_server_error("Unknown XFR request type (%d).\n", xfr.type);
-		break;
-	}
-
-=======
 	/* Free request. */
 	xfr_task_free(rq);
->>>>>>> ea17368c
 	rcu_read_unlock();
 	return ret;
 }

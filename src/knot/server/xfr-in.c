#include <assert.h>

#include "knot/server/xfr-in.h"

#include "common/evsched.h"
#include "knot/common.h"
#include "knot/other/error.h"
#include "dnslib/packet.h"
#include "dnslib/dname.h"
#include "dnslib/zone.h"
#include "dnslib/query.h"
#include "dnslib/error.h"
#include "knot/other/log.h"
#include "knot/server/name-server.h"
#include "knot/server/zones.h"
#include "dnslib/debug.h"
#include "dnslib/zone-dump.h"
#include "dnslib/zone-load.h"

static const size_t XFRIN_CHANGESET_COUNT = 5;
static const size_t XFRIN_CHANGESET_STEP = 5;
static const size_t XFRIN_CHANGESET_RRSET_COUNT = 5;
static const size_t XFRIN_CHANGESET_RRSET_STEP = 5;
static const size_t XFRIN_CHANGESET_BINARY_SIZE = 100;
static const size_t XFRIN_CHANGESET_BINARY_STEP = 100;

/*----------------------------------------------------------------------------*/
/* Non-API functions                                                          */
/*----------------------------------------------------------------------------*/

static int xfrin_create_query(const dnslib_zone_contents_t *zone, uint16_t qtype,
                              uint16_t qclass, uint8_t *buffer, size_t *size)
{
	dnslib_packet_t *pkt = dnslib_packet_new(DNSLIB_PACKET_PREALLOC_QUERY);
	CHECK_ALLOC_LOG(pkt, KNOT_ENOMEM);

	/*! \todo Get rid of the numeric constant. */
	int rc = dnslib_packet_set_max_size(pkt, 512);
	if (rc != DNSLIB_EOK) {
		dnslib_packet_free(&pkt);
		return KNOT_ERROR;
	}

	rc = dnslib_query_init(pkt);
	if (rc != DNSLIB_EOK) {
		dnslib_packet_free(&pkt);
		return KNOT_ERROR;
	}

	dnslib_question_t question;

	const dnslib_node_t *apex = dnslib_zone_contents_apex(zone);
	dnslib_dname_t *qname = dnslib_node_get_owner(apex);

	/* Retain qname until the question is freed. */
	dnslib_dname_retain(qname);

	// this is ugly!!
	question.qname = (dnslib_dname_t *)qname;
	question.qtype = qtype;
	question.qclass = qclass;

	rc = dnslib_query_set_question(pkt, &question);
	if (rc != DNSLIB_EOK) {
		dnslib_dname_release(question.qname);
		dnslib_packet_free(&pkt);
		return KNOT_ERROR;
	}

	/*! \todo Set some random ID!! */

	/*! \todo OPT RR ?? */

	uint8_t *wire = NULL;
	size_t wire_size = 0;
	rc = dnslib_packet_to_wire(pkt, &wire, &wire_size);
	if (rc != DNSLIB_EOK) {
		dnslib_dname_release(question.qname);
		dnslib_packet_free(&pkt);
		return KNOT_ERROR;
	}

	if (wire_size > *size) {
		log_answer_warning("Not enough space provided for the wire "
		                   "format of the query.\n");
		dnslib_packet_free(&pkt);
		return KNOT_ESPACE;
	}

	memcpy(buffer, wire, wire_size);
	*size = wire_size;

	debug_ns("Created query of size %zu.\n", *size);
	dnslib_packet_dump(pkt);

	dnslib_packet_free(&pkt);

	/* Release qname. */
	dnslib_dname_release(question.qname);

	return KNOT_EOK;
}

/*----------------------------------------------------------------------------*/

static uint32_t xfrin_serial_difference(uint32_t local, uint32_t remote)
{
	return (((int64_t)remote - local) % ((int64_t)1 << 32));
}

/*----------------------------------------------------------------------------*/

/*! \brief Return 'serial_from' part of the key. */
static inline uint32_t ixfrdb_key_from(uint64_t k)
{
	/*      64    32       0
	 * key = [TO   |   FROM]
	 * Need: Least significant 32 bits.
	 */
	return (uint32_t)(k & ((uint64_t)0x00000000ffffffff));
}

/*----------------------------------------------------------------------------*/

/*! \brief Return 'serial_to' part of the key. */
static inline uint32_t ixfrdb_key_to(uint64_t k)
{
	/*      64    32       0
	 * key = [TO   |   FROM]
	 * Need: Most significant 32 bits.
	 */
	return (uint32_t)(k >> (uint64_t)32);
}

/*----------------------------------------------------------------------------*/

/*! \brief Compare function to match entries with target serial. */
static inline int ixfrdb_key_to_cmp(uint64_t k, uint64_t to)
{
	/*      64    32       0
	 * key = [TO   |   FROM]
	 * Need: Most significant 32 bits.
	 */
	return ((uint64_t)ixfrdb_key_to(k)) - to;
}

/*----------------------------------------------------------------------------*/

/*! \brief Compare function to match entries with starting serial. */
static inline int ixfrdb_key_from_cmp(uint64_t k, uint64_t from)
{
	/*      64    32       0
	 * key = [TO   |   FROM]
	 * Need: Least significant 32 bits.
	 */
	return ((uint64_t)ixfrdb_key_from(k)) - from;
}

/*----------------------------------------------------------------------------*/

/*! \brief Make key for journal from serials. */
static inline uint64_t ixfrdb_key_make(uint32_t from, uint32_t to)
{
	/*      64    32       0
	 * key = [TO   |   FROM]
	 */
	return (((uint64_t)to) << ((uint64_t)32)) | ((uint64_t)from);
}

/*----------------------------------------------------------------------------*/
/* API functions                                                              */
/*----------------------------------------------------------------------------*/

int xfrin_create_soa_query(const dnslib_zone_contents_t *zone, uint8_t *buffer,
                           size_t *size)
{
	return xfrin_create_query(zone, DNSLIB_RRTYPE_SOA,
	                           DNSLIB_CLASS_IN, buffer, size);
}

/*----------------------------------------------------------------------------*/

int xfrin_transfer_needed(const dnslib_zone_contents_t *zone,
                          dnslib_packet_t *soa_response)
{
	// first, parse the rest of the packet
	assert(!dnslib_packet_is_query(soa_response));
	debug_ns("Response - parsed: %zu, total wire size: %zu\n",
	         soa_response->parsed, soa_response->size);
	int ret;

	if (soa_response->parsed < soa_response->size) {
		ret = dnslib_packet_parse_rest(soa_response);
		if (ret != DNSLIB_EOK) {
			return KNOT_EMALF;
		}
	}

	/*
	 * Retrieve the local Serial
	 */
	const dnslib_rrset_t *soa_rrset =
		dnslib_node_rrset(dnslib_zone_contents_apex(zone),
		                  DNSLIB_RRTYPE_SOA);
	if (soa_rrset == NULL) {
		char *name = dnslib_dname_to_str(dnslib_node_owner(
				dnslib_zone_contents_apex(zone)));
		log_answer_warning("SOA RRSet missing in the zone %s!\n", name);
		free(name);
		return KNOT_ERROR;
	}

	int64_t local_serial = dnslib_rdata_soa_serial(
		dnslib_rrset_rdata(soa_rrset));
	if (local_serial < 0) {
		char *name = dnslib_dname_to_str(dnslib_rrset_owner(soa_rrset));
		log_answer_warning("Malformed data in SOA of zone %s\n", name);
		free(name);
		return KNOT_EMALF;	// maybe some other error
	}

	/*
	 * Retrieve the remote Serial
	 */
	// the SOA should be the first (and only) RRSet in the response
	soa_rrset = dnslib_packet_answer_rrset(soa_response, 0);
	if (soa_rrset == NULL
	    || dnslib_rrset_type(soa_rrset) != DNSLIB_RRTYPE_SOA) {
		return KNOT_EMALF;
	}

	int64_t remote_serial = dnslib_rdata_soa_serial(
		dnslib_rrset_rdata(soa_rrset));
	if (remote_serial < 0) {
		return KNOT_EMALF;	// maybe some other error
	}

	uint32_t diff = xfrin_serial_difference(local_serial, remote_serial);
	return (diff >= 1 && diff <= (((uint32_t)1 << 31) - 1)) ? 1 : 0;
}

/*----------------------------------------------------------------------------*/

int xfrin_create_axfr_query(const dnslib_zone_contents_t *zone, uint8_t *buffer,
                            size_t *size)
{
	return xfrin_create_query(zone, DNSLIB_RRTYPE_AXFR,
	                           DNSLIB_CLASS_IN, buffer, size);
}

/*----------------------------------------------------------------------------*/

int xfrin_create_ixfr_query(const dnslib_zone_contents_t *zone, uint8_t *buffer,
                            size_t *size)
{
	return xfrin_create_query(zone, DNSLIB_RRTYPE_IXFR,
	                           DNSLIB_CLASS_IN, buffer, size);
}

/*----------------------------------------------------------------------------*/

int xfrin_zone_transferred(ns_nameserver_t *nameserver,
                           dnslib_zone_contents_t *zone)
{
	debug_xfr("Switching zone in nameserver.\n");
	return ns_switch_zone(nameserver, zone);
	//return KNOT_ENOTSUP;
}

/*----------------------------------------------------------------------------*/

int xfrin_process_axfr_packet(const uint8_t *pkt, size_t size,
			      dnslib_zone_contents_t **zone)
{
	if (pkt == NULL || zone == NULL) {
		debug_xfr("Wrong parameters supported.\n");
		return KNOT_EINVAL;
	}

	dnslib_packet_t *packet =
			dnslib_packet_new(DNSLIB_PACKET_PREALLOC_NONE);
	if (packet == NULL) {
		debug_xfr("Could not create packet structure.\n");
		return KNOT_ENOMEM;
	}

	int ret = dnslib_packet_parse_from_wire(packet, pkt, size, 1);
	if (ret != DNSLIB_EOK) {
		debug_xfr("Could not parse packet: %s.\n",
		          dnslib_strerror(ret));
		dnslib_packet_free(&packet);
		/*! \todo Cleanup. */
		return KNOT_EMALF;
	}

	dnslib_rrset_t *rr = NULL;
	ret = dnslib_packet_parse_next_rr_answer(packet, &rr);

	if (ret != DNSLIB_EOK) {
		debug_xfr("Could not parse first Answer RR: %s.\n",
		          dnslib_strerror(ret));
		dnslib_packet_free(&packet);
		/*! \todo Cleanup. */
		return KNOT_EMALF;
	}

	if (rr == NULL) {
		debug_xfr("No RRs in the packet.\n");
		dnslib_packet_free(&packet);
		/*! \todo Cleanup. */
		return KNOT_EMALF;
	}

	dnslib_node_t *node = NULL;
	int in_zone = 0;

	if (*zone == NULL) {
		// create new zone
		/*! \todo Ensure that the packet is the first one. */
		if (dnslib_rrset_type(rr) != DNSLIB_RRTYPE_SOA) {
			debug_xfr("No zone created, but the first RR in Answer"
			          " is not a SOA RR.\n");
			dnslib_packet_free(&packet);
			dnslib_node_free(&node, 0, 0);
			dnslib_rrset_deep_free(&rr, 1, 1, 1);
			/*! \todo Cleanup. */
			return KNOT_EMALF;
		}

		if (dnslib_dname_compare(dnslib_rrset_owner(rr),
		                         dnslib_packet_qname(packet)) != 0) {
DEBUG_XFR(
			char *rr_owner =
				dnslib_dname_to_str(dnslib_rrset_owner(rr));
			char *qname = dnslib_dname_to_str(
				dnslib_packet_qname(packet));

			debug_xfr("Owner of the first SOA RR (%s) does not "
			          "match QNAME (%s).\n", rr_owner, qname);

			free(rr_owner);
			free(qname);
);
			/*! \todo Cleanup. */
			dnslib_packet_free(&packet);
			dnslib_node_free(&node, 0, 0);
			dnslib_rrset_deep_free(&rr, 1, 1, 1);
			return KNOT_EMALF;
		}

		node = dnslib_node_new(rr->owner, NULL, 0);
		if (node == NULL) {
			debug_xfr("Failed to create new node.\n");
			dnslib_packet_free(&packet);
			dnslib_rrset_deep_free(&rr, 1, 1, 1);
			return KNOT_ENOMEM;
		}

		// the first RR is SOA and its owner and QNAME are the same
		// create the zone
		/*! \todo Set the zone pointer to the contents. */
		*zone = dnslib_zone_contents_new(node, 0, 1, NULL);
		if (*zone == NULL) {
			debug_xfr("Failed to create new zone.\n");
			dnslib_packet_free(&packet);
			dnslib_node_free(&node, 0, 0);
			dnslib_rrset_deep_free(&rr, 1, 1, 1);
			/*! \todo Cleanup. */
			return KNOT_ENOMEM;
		}

		in_zone = 1;
		assert(node->owner == rr->owner);
		// add the RRSet to the node
		//ret = dnslib_node_add_rrset(node, rr, 0);
		ret = dnslib_zone_contents_add_rrset(*zone, rr, &node,
		                                    DNSLIB_RRSET_DUPL_MERGE, 1);
		if (ret < 0) {
			debug_xfr("Failed to add RRSet to zone node: %s.\n",
			          dnslib_strerror(ret));
			dnslib_packet_free(&packet);
			dnslib_node_free(&node, 0, 0);
			dnslib_rrset_deep_free(&rr, 1, 1, 1);
			/*! \todo Cleanup. */
			return KNOT_ERROR;
		} else if (ret > 0) {
			// merged, free the RRSet
			dnslib_rrset_deep_free(&rr, 1, 0, 0);
		}

		// take next RR
		ret = dnslib_packet_parse_next_rr_answer(packet, &rr);
	}

	while (ret == DNSLIB_EOK && rr != NULL) {
		// process the parsed RR

		debug_xfr("\nNext RR:\n\n");
		dnslib_rrset_dump(rr, 0);

		if (node != NULL
		    && dnslib_dname_compare(rr->owner, node->owner) != 0) {
			if (!in_zone) {
				// this should not happen
				assert(0);
				// the node is not in the zone and the RR has
				// other owner, so a new node must be created
				// insert the old node to the zone
//	DEBUG_XFR(
//				char *name = dnslib_dname_to_str(node->owner);
//				debug_xfr("Inserting node %s to the zone.\n",
//				          name);
//				free(name);
//	);
//				ret = dnslib_zone_add_node(*zone, node, 1, 1);
//				if (ret != DNSLIB_EOK) {
//					debug_xfr("Failed to add node into "
//					          "zone.\n");
//					dnslib_packet_free(&packet);
//					dnslib_node_free(&node, 1);
//					dnslib_rrset_deep_free(&rr, 1, 1, 1);
//					/*! \todo Other error */
//					return KNOT_ERROR;	
//				}
			}

			node = NULL;
		}

		if (dnslib_rrset_type(rr) == DNSLIB_RRTYPE_SOA) {
			// this must be the last SOA, do not do anything more
			// discard the RR
			assert(dnslib_zone_contents_apex((*zone)) != NULL);
			assert(dnslib_node_rrset(dnslib_zone_contents_apex(
			                            (*zone)),
			                         DNSLIB_RRTYPE_SOA) != NULL);
			debug_xfr("Found last SOA, transfer finished.\n");
			dnslib_rrset_deep_free(&rr, 1, 1, 1);
			dnslib_packet_free(&packet);
			return 1;
		}

		if (dnslib_rrset_type(rr) == DNSLIB_RRTYPE_RRSIG) {
			// RRSIGs require special handling, as there are no
			// nodes for them
			dnslib_rrset_t *tmp_rrset = NULL;
			ret = dnslib_zone_contents_add_rrsigs(*zone, rr,
			         &tmp_rrset, &node, DNSLIB_RRSET_DUPL_MERGE, 1);
			if (ret < 0) {
				debug_xfr("Failed to add RRSIGs.\n");
				dnslib_packet_free(&packet);
				dnslib_node_free(&node, 1, 0); // ???
				dnslib_rrset_deep_free(&rr, 1, 1, 1);
				return KNOT_ERROR;  /*! \todo Other error code. */
			} else if (ret == 1) {
				dnslib_rrset_deep_free(&rr, 1, 0, 0);
			} else if (ret == 2) {
				// should not happen
				assert(0);
//				dnslib_rrset_deep_free(&rr, 1, 1, 1);
			} else {
				assert(tmp_rrset->rrsigs == rr);
			}

			// parse next RR
			ret = dnslib_packet_parse_next_rr_answer(packet, &rr);

			continue;
		}

		dnslib_node_t *(*get_node)(const dnslib_zone_contents_t *,
		                           const dnslib_dname_t *) = NULL;
		int (*add_node)(dnslib_zone_contents_t *, dnslib_node_t *, int,
		                uint8_t, int)
		      = NULL;

		if (dnslib_rrset_type(rr) == DNSLIB_RRTYPE_NSEC3) {
			get_node = dnslib_zone_contents_get_nsec3_node;
			add_node = dnslib_zone_contents_add_nsec3_node;
		} else {
			get_node = dnslib_zone_contents_get_node;
			add_node = dnslib_zone_contents_add_node;
		}

		if (node == NULL && (node = get_node(
		                     *zone, dnslib_rrset_owner(rr))) != NULL) {
			// the node for this RR was found in the zone
			debug_xfr("Found node for the record in zone.\n");
			in_zone = 1;
		}

		if (node == NULL) {
			// a new node for the RR is required but it is not
			// in the zone
			node = dnslib_node_new(rr->owner, NULL, 0);
			if (node == NULL) {
				debug_xfr("Failed to create new node.\n");
				dnslib_packet_free(&packet);
				dnslib_rrset_deep_free(&rr, 1, 1, 1);
				return KNOT_ENOMEM;
			}
			debug_xfr("Created new node for the record.\n");

			// insert the node into the zone
			ret = dnslib_node_add_rrset(node, rr, 1);
			if (ret < 0) {
				debug_xfr("Failed to add RRSet to node.\n");
				dnslib_packet_free(&packet);
				dnslib_node_free(&node, 1, 0); // ???
				dnslib_rrset_deep_free(&rr, 1, 1, 1);
				return KNOT_ERROR;
			} else if (ret > 0) {
				// should not happen, this is new node
				assert(0);
//				dnslib_rrset_deep_free(&rr, 1, 0, 0);
			}

			ret = add_node(*zone, node, 1, 0, 1);
			if (ret != DNSLIB_EOK) {
				debug_xfr("Failed to add node to zone.\n");
				dnslib_packet_free(&packet);
				dnslib_node_free(&node, 1, 0); // ???
				dnslib_rrset_deep_free(&rr, 1, 1, 1);
				return KNOT_ERROR;
			}

			in_zone = 1;
		} else {
			assert(in_zone);

			ret = dnslib_zone_contents_add_rrset(*zone, rr, &node,
			                            DNSLIB_RRSET_DUPL_MERGE, 1);
			if (ret < 0) {
				debug_xfr("Failed to add RRSet to zone: %s.\n",
				          dnslib_strerror(ret));
				return KNOT_ERROR;
			} else if (ret > 0) {
				// merged, free the RRSet
				dnslib_rrset_deep_free(&rr, 1, 0, 0);
			}

		}

		rr = NULL;

		// parse next RR
		ret = dnslib_packet_parse_next_rr_answer(packet, &rr);
	}

	assert(ret != DNSLIB_EOK || rr == NULL);

	if (ret < 0) {
		// some error in parsing
		debug_xfr("Could not parse next RR: %s.\n",
		          dnslib_strerror(ret));
		dnslib_packet_free(&packet);
		dnslib_node_free(&node, 0, 0);
		dnslib_rrset_deep_free(&rr, 1, 1, 1);
		/*! \todo Cleanup. */
		return KNOT_EMALF;
	}

	assert(ret == DNSLIB_EOK);
	assert(rr == NULL);

	// if the last node is not yet in the zone, insert
	if (!in_zone) {
		assert(node != NULL);
		ret = dnslib_zone_contents_add_node(*zone, node, 1, 0, 1);
		if (ret != DNSLIB_EOK) {
			debug_xfr("Failed to add last node into zone.\n");
			dnslib_packet_free(&packet);
			dnslib_node_free(&node, 1, 0);
			return KNOT_ERROR;	/*! \todo Other error */
		}
	}

	dnslib_packet_free(&packet);
	debug_xfr("Processed one AXFR packet successfully.\n");

	return (ret == DNSLIB_EOK) ? KNOT_EOK : KNOT_EMALF;
}

/*----------------------------------------------------------------------------*/

static int xfrin_parse_first_rr(dnslib_packet_t **packet, const uint8_t *pkt,
                                size_t size, dnslib_rrset_t **rr)
{
	*packet = dnslib_packet_new(DNSLIB_PACKET_PREALLOC_NONE);
	if (packet == NULL) {
		debug_xfr("Could not create packet structure.\n");
		return KNOT_ENOMEM;
	}

	int ret = dnslib_packet_parse_from_wire(*packet, pkt, size, 1);
	if (ret != DNSLIB_EOK) {
		debug_xfr("Could not parse packet: %s.\n",
		          dnslib_strerror(ret));
		dnslib_packet_free(packet);
		return KNOT_EMALF;
	}

	ret = dnslib_packet_parse_next_rr_answer(*packet, rr);

	if (ret != DNSLIB_EOK) {
		debug_xfr("Could not parse first Answer RR: %s.\n",
		          dnslib_strerror(ret));
		dnslib_packet_free(packet);
		return KNOT_EMALF;
	}

	return KNOT_EOK;
}

/*----------------------------------------------------------------------------*/

static int xfrin_changesets_check_size(xfrin_changesets_t *changesets)
{
	if (changesets->allocated == changesets->count) {
		xfrin_changeset_t *sets = (xfrin_changeset_t *)calloc(
			changesets->allocated + XFRIN_CHANGESET_STEP,
			sizeof(xfrin_changeset_t));
		if (sets == NULL) {
			return KNOT_ENOMEM;
		}

		/*! \todo realloc() may be more effective. */
		memcpy(sets, changesets->sets, changesets->count);
		xfrin_changeset_t *old_sets = changesets->sets;
		changesets->sets = sets;
		changesets->count += XFRIN_CHANGESET_STEP;
		free(old_sets);
	}

	return KNOT_EOK;
}

/*----------------------------------------------------------------------------*/

static int xfrin_allocate_changesets(xfrin_changesets_t **changesets)
{
	// create new changesets
	*changesets = (xfrin_changesets_t *)(
			calloc(1, sizeof(xfrin_changesets_t)));

	if (*changesets == NULL) {
		return KNOT_ENOMEM;
	}

	assert((*changesets)->allocated == 0);
	assert((*changesets)->count == 0);
	assert((*changesets)->sets = NULL);

	return xfrin_changesets_check_size(*changesets);
}

/*----------------------------------------------------------------------------*/

static int xfrin_changeset_check_count(dnslib_rrset_t ***rrsets, size_t count,
                                       size_t *allocated)
{
	// this should also do for the initial case (*rrsets == NULL)
	if (count == *allocated) {
		dnslib_rrset_t **rrsets_new = (dnslib_rrset_t **)calloc(
			*allocated + XFRIN_CHANGESET_RRSET_STEP,
			sizeof(dnslib_rrset_t *));
		if (rrsets_new == NULL) {
			return KNOT_ENOMEM;
		}

		memcpy(rrsets_new, *rrsets, count);

		dnslib_rrset_t **rrsets_old = *rrsets;
		*rrsets = rrsets_new;
		*allocated += XFRIN_CHANGESET_RRSET_STEP;
		free(rrsets_old);
	}

	return KNOT_EOK;
}

/*----------------------------------------------------------------------------*/

static int xfrin_changeset_add_rrset(dnslib_rrset_t ***rrsets,
                                     size_t *count, size_t *allocated,
                                     dnslib_rrset_t *rrset)
{
	int ret = xfrin_changeset_check_count(rrsets, *count, allocated);
	if (ret != KNOT_EOK) {
		return ret;
	}

	(*rrsets)[(*count)++] = rrset;

	return KNOT_EOK;
}

/*----------------------------------------------------------------------------*/

static int xfrin_changeset_rrsets_match(const dnslib_rrset_t *rrset1,
                                        const dnslib_rrset_t *rrset2)
{
	return dnslib_rrset_compare(rrset1, rrset2, DNSLIB_RRSET_COMPARE_HEADER)
	       && (dnslib_rrset_type(rrset1) != DNSLIB_RRTYPE_RRSIG
	           || dnslib_rdata_rrsig_type_covered(
	                    dnslib_rrset_rdata(rrset1))
	              == dnslib_rdata_rrsig_type_covered(
	                    dnslib_rrset_rdata(rrset2)));
}

/*----------------------------------------------------------------------------*/

static int xfrin_changeset_add_rr(dnslib_rrset_t ***rrsets,
                                  size_t *count, size_t *allocated,
                                  dnslib_rrset_t *rr)
{
	// try to find the RRSet in the list of RRSets
	int i = 0;

	while (i < *count && !xfrin_changeset_rrsets_match((*rrsets)[i], rr)) {
		++i;
	}

	if (i < *count) {
		// found RRSet to merge the new one into
		if (dnslib_rrset_merge((void **)&(*rrsets)[i],
		                       (void **)&rr) != DNSLIB_EOK) {
			return KNOT_ERROR;
		}

		// remove the RR
		dnslib_rrset_deep_free(&rr, 1, 1, 1);

		return KNOT_EOK;
	} else {
		return xfrin_changeset_add_rrset(rrsets, count, allocated, rr);
	}
}

/*----------------------------------------------------------------------------*/

static int xfrin_check_binary_size(uint8_t **data, size_t *allocated,
                                   size_t required)
{
	if (required > *allocated) {
		size_t new_size = *allocated;
		while (new_size <= required) {
			new_size += XFRIN_CHANGESET_BINARY_STEP;
		}
		uint8_t *new_data = (uint8_t *)malloc(new_size);
		if (new_data == NULL) {
			return KNOT_ENOMEM;
		}

		memcpy(new_data, *data, *allocated);
		uint8_t *old_data = *data;
		*data = new_data;
		*allocated = new_size;
		free(old_data);
	}

	return KNOT_EOK;
}

/*----------------------------------------------------------------------------*/

static int xfrin_changeset_rrset_to_binary(uint8_t **data, size_t *size,
                                           size_t *allocated,
                                           dnslib_rrset_t *rrset)
{
	assert(data != NULL);
	assert(size != NULL);
	assert(allocated != NULL);

	/*
	 * In *data, there is the whole changeset in the binary format,
	 * the actual RRSet will be just appended to it
	 */

	uint8_t *binary = NULL;
	size_t actual_size = 0;
	int ret = dnslib_zdump_rrset_serialize(rrset, &binary, &actual_size);
	if (ret != DNSLIB_EOK) {
		return KNOT_ERROR;  /*! \todo Other code? */
	}

	ret = xfrin_check_binary_size(data, allocated, *size + actual_size);
	if (ret != KNOT_EOK) {
		free(binary);
		return ret;
	}

	memcpy(*data + *size, binary, actual_size);
	*size += actual_size;
	free(binary);

	return KNOT_EOK;
}

/*----------------------------------------------------------------------------*/

typedef enum {
	XFRIN_CHANGESET_ADD,
	XFRIN_CHANGESET_REMOVE
} xfrin_changeset_part_t;

static int xfrin_changeset_add_new_rr(xfrin_changeset_t *changeset,
                                      dnslib_rrset_t *rrset,
                                      xfrin_changeset_part_t part)
{
	dnslib_rrset_t ***rrsets = NULL;
	size_t *count = NULL;
	size_t *allocated = NULL;

	switch (part) {
	case XFRIN_CHANGESET_ADD:
		rrsets = &changeset->add;
		count = &changeset->add_count;
		allocated = &changeset->add_allocated;
		break;
	case XFRIN_CHANGESET_REMOVE:
		rrsets = &changeset->remove;
		count = &changeset->remove_count;
		allocated = &changeset->remove_allocated;
		break;
	default:
		assert(0);
	}

	assert(rrsets != NULL);
	assert(count != NULL);
	assert(allocated != NULL);

	int ret = xfrin_changeset_add_rr(rrsets, count, allocated, rrset);
	if (ret != KNOT_EOK) {
		return ret;
	}

	return ret;
}

/*----------------------------------------------------------------------------*/

static void xfrin_changeset_add_soa(dnslib_rrset_t **chg_soa,
                                    uint32_t *chg_serial, dnslib_rrset_t *soa)
{
	*chg_soa = soa;
	*chg_serial = dnslib_rdata_soa_serial(dnslib_rrset_rdata(soa));
}

/*----------------------------------------------------------------------------*/

static int xfrin_changeset_add_and_convert_soa(xfrin_changeset_t *changeset,
                                               dnslib_rrset_t *soa,
                                               xfrin_changeset_part_t part)
{
	// store to binary format
//	int ret = xfrin_changeset_rrset_to_binary(&changeset->data,
//	                                      &changeset->size,
//	                                      &changeset->allocated, soa);
//	if (ret != KNOT_EOK) {
//		return ret;
//	}

	switch (part) {
	case XFRIN_CHANGESET_ADD:
		xfrin_changeset_add_soa(&changeset->soa_to,
		                        &changeset->serial_to, soa);
		break;
	case XFRIN_CHANGESET_REMOVE:
		xfrin_changeset_add_soa(&changeset->soa_from,
		                        &changeset->serial_from, soa);
		break;
	default:
		assert(0);
	}

	/*! \todo Remove return value? */
	return KNOT_EOK;
}

/*----------------------------------------------------------------------------*/

static int xfrin_changesets_from_binary(xfrin_changesets_t *chgsets)
{
	assert(chgsets != NULL);
	assert(chgsets->allocated >= chgsets->count);
	/*
	 * Parses changesets from the binary format stored in chgsets->data
	 * into the changeset_t structures.
	 */
	size_t size = 0;
	size_t parsed = 0;
	dnslib_rrset_t *rrset;
	int soa = 0;
	int ret = 0;

	for (int i = 0; i < chgsets->count; ++i) {
		ret = dnslib_zload_rrset_deserialize(&rrset,
			chgsets->sets[i].data + parsed, &size);
		if (ret != DNSLIB_EOK) {
			return KNOT_EMALF;
		}

		while (rrset != NULL) {
			parsed += size;

			if (soa == 0) {
				assert(dnslib_rrset_type(rrset)
				       == DNSLIB_RRTYPE_SOA);

				/* in this special case (changesets loaded
				 * from journal) the SOA serial should already
				 * be set, check it.
				 */
				assert(chgsets->sets[i].serial_from
				       == dnslib_rdata_soa_serial(
				              dnslib_rrset_rdata(rrset)));
				xfrin_changeset_add_soa(
					&chgsets->sets[i].soa_from,
					&chgsets->sets[i].serial_from, rrset);
				++soa;
				continue;
			}

			if (soa == 1) {
				if (dnslib_rrset_type(rrset)
				    == DNSLIB_RRTYPE_SOA) {
					/* in this special case (changesets
					 * loaded from journal) the SOA serial
					 * should already be set, check it.
					 */
					assert(chgsets->sets[i].serial_from
					       == dnslib_rdata_soa_serial(
					            dnslib_rrset_rdata(rrset)));
					xfrin_changeset_add_soa(
						&chgsets->sets[i].soa_to,
						&chgsets->sets[i].serial_to,
						rrset);
					++soa;
				} else {
					ret = xfrin_changeset_add_rrset(
						&chgsets->sets[i].remove,
						&chgsets->sets[i].remove_count,
						&chgsets->sets[i]
						    .remove_allocated,
						rrset);
					if (ret != KNOT_EOK) {
						return ret;
					}
				}
			} else {
				if (dnslib_rrset_type(rrset)
				    == DNSLIB_RRTYPE_SOA) {
					return KNOT_EMALF;
				} else {
					ret = xfrin_changeset_add_rrset(
						&chgsets->sets[i].add,
						&chgsets->sets[i].add_count,
						&chgsets->sets[i].add_allocated,
						rrset);
					if (ret != KNOT_EOK) {
						return ret;
					}
				}
			}

			ret = dnslib_zload_rrset_deserialize(&rrset,
					chgsets->sets[i].data + parsed, &size);
			if (ret != DNSLIB_EOK) {
				return KNOT_EMALF;
			}
		}
	}

	return KNOT_ENOTSUP;
}

/*----------------------------------------------------------------------------*/

static int xfrin_changesets_to_binary(xfrin_changesets_t *chgsets)
{
	assert(chgsets != NULL);
	assert(chgsets->allocated >= chgsets->count);

	/*
	 * Converts changesets to the binary format stored in chgsets->data
	 * from the changeset_t structures.
	 */
	int ret;

	for (int i = 0; i < chgsets->count; ++i) {
		xfrin_changeset_t *ch = &chgsets->sets[i];
		assert(ch->data == NULL);
		assert(ch->size == 0);

		// 1) origin SOA
		ret = xfrin_changeset_rrset_to_binary(&ch->data, &ch->size,
		                                &ch->allocated, ch->soa_from);
		if (ret != KNOT_EOK) {
			free(ch->data);
			ch->data = NULL;
			return ret;
		}

		int j;

		// 2) remove RRsets
		assert(ch->remove_allocated >= ch->remove_count);
		for (j = 0; j < ch->remove_count; ++j) {
			ret = xfrin_changeset_rrset_to_binary(&ch->data,
			                                      &ch->size,
			                                      &ch->allocated,
			                                      ch->remove[j]);
			if (ret != KNOT_EOK) {
				free(ch->data);
				ch->data = NULL;
				return ret;
			}
		}

		// 3) new SOA
		ret = xfrin_changeset_rrset_to_binary(&ch->data, &ch->size,
		                                &ch->allocated, ch->soa_to);
		if (ret != KNOT_EOK) {
			free(ch->data);
			ch->data = NULL;
			return ret;
		}

		// 4) add RRsets
		assert(ch->add_allocated >= ch->add_count);
		for (j = 0; j < ch->add_count; ++j) {
			ret = xfrin_changeset_rrset_to_binary(&ch->data,
			                                      &ch->size,
			                                      &ch->allocated,
			                                      ch->add[j]);
			if (ret != KNOT_EOK) {
				free(ch->data);
				ch->data = NULL;
				return ret;
			}
		}
	}

	return KNOT_EOK;
}

/*----------------------------------------------------------------------------*/

void xfrin_free_changesets(xfrin_changesets_t **changesets)
{
	if (changesets == NULL || *changesets == NULL) {
		return;
	}

	assert((*changesets)->allocated >= (*changesets)->count);

	for (int i = 0; i < (*changesets)->count; ++i) {
		xfrin_changeset_t *ch = &(*changesets)->sets[i];

		assert(ch->add_allocated >= ch->add_count);
		assert(ch->remove_allocated >= ch->remove_count);
		assert(ch->allocated >= ch->size);

		int j;
		for (j = 0; i < ch->add_count; ++j) {
			dnslib_rrset_deep_free(&ch->add[j], 1, 1, 1);
		}
		free(ch->add);

		for (j = 0; i < ch->remove_count; ++j) {
			dnslib_rrset_deep_free(&ch->add[j], 1, 1, 1);
		}
		free(ch->remove);

		dnslib_rrset_deep_free(&ch->soa_from, 1, 1, 1);
		dnslib_rrset_deep_free(&ch->soa_to, 1, 1, 1);

		free(ch->data);
	}

	free((*changesets)->sets);
	free(*changesets);
	*changesets = NULL;
}

/*----------------------------------------------------------------------------*/

int xfrin_process_ixfr_packet(const uint8_t *pkt, size_t size,
                              xfrin_changesets_t **changesets)
{
	if (pkt == NULL || changesets == NULL) {
		debug_xfr("Wrong parameters supported.\n");
		return KNOT_EINVAL;
	}

	dnslib_packet_t *packet = NULL;
	dnslib_rrset_t *soa1 = NULL;
	dnslib_rrset_t *soa2 = NULL;
	dnslib_rrset_t *rr = NULL;

	int ret;

	if ((ret = xfrin_parse_first_rr(&packet, pkt, size, &soa1))
	     != KNOT_EOK) {
		return ret;
	}

	assert(packet != NULL);

	if (soa1 == NULL) {
		debug_xfr("No RRs in the packet.\n");
		dnslib_packet_free(&packet);
		/*! \todo Some other action??? */
		return KNOT_EMALF;
	}

	assert(soa1 != NULL);

	if (*changesets == NULL
	    && (ret = xfrin_allocate_changesets(changesets)) != KNOT_EOK) {
		dnslib_packet_free(&packet);
		return ret;
	}

	/*! \todo Do some checking about what is the first and second SOA. */

	if (dnslib_rrset_type(soa1) != DNSLIB_RRTYPE_SOA) {
		debug_xfr("First RR is not a SOA RR!\n");
		dnslib_packet_free(&packet);
		return KNOT_EMALF;
	}

	// we may drop this SOA, not needed right now; parse the next one
	ret = dnslib_packet_parse_next_rr_answer(packet, &rr);

	/*! \todo replace by (*changesets)->count */
	int i = 0;

	while (ret == DNSLIB_EOK && rr != NULL) {
		if (dnslib_rrset_type(rr) != DNSLIB_RRTYPE_SOA) {
			debug_xfr("Next RR is not a SOA RR as it should be!\n");
			ret = KNOT_EMALF;
			goto cleanup;
		}

		if (dnslib_rdata_soa_serial(dnslib_rrset_rdata(rr))
		    == dnslib_rdata_soa_serial(dnslib_rrset_rdata(soa1))) {
			soa2 = rr;
			break;
		}

		if ((ret = xfrin_changesets_check_size(*changesets))
		     != KNOT_EOK) {
			dnslib_rrset_deep_free(&rr, 1, 1, 1);
			goto cleanup;
		}

		// save the origin SOA of the remove part
		ret = xfrin_changeset_add_and_convert_soa(
			&(*changesets)->sets[i], rr, XFRIN_CHANGESET_REMOVE);
		if (ret != KNOT_EOK) {
			dnslib_rrset_deep_free(&rr, 1, 1, 1);
			goto cleanup;
		}

		ret = dnslib_packet_parse_next_rr_answer(packet, &rr);
		while (ret == DNSLIB_EOK && rr != NULL) {
			if (dnslib_rrset_type(rr) == DNSLIB_RRTYPE_SOA) {
				break;
			}

			assert(dnslib_rrset_type(rr) != DNSLIB_RRTYPE_SOA);
			if ((ret = xfrin_changeset_add_new_rr(
			             &(*changesets)->sets[i], rr,
			             XFRIN_CHANGESET_REMOVE)) != KNOT_EOK) {
				dnslib_rrset_deep_free(&rr, 1, 1, 1);
				goto cleanup;
			}
		}

		/*! \todo Replace by check. */
		assert(rr != NULL
		       && dnslib_rrset_type(rr) == DNSLIB_RRTYPE_SOA);

		// save the origin SOA of the add part
		ret = xfrin_changeset_add_and_convert_soa(
			&(*changesets)->sets[i], rr, XFRIN_CHANGESET_ADD);
		if (ret != KNOT_EOK) {
			dnslib_rrset_deep_free(&rr, 1, 1, 1);
			goto cleanup;
		}

		ret = dnslib_packet_parse_next_rr_answer(packet, &rr);
		while (ret == DNSLIB_EOK && rr != NULL) {
			if (dnslib_rrset_type(rr) == DNSLIB_RRTYPE_SOA) {
				break;
			}

			assert(dnslib_rrset_type(rr) != DNSLIB_RRTYPE_SOA);
			if ((ret = xfrin_changeset_add_new_rr(
			             &(*changesets)->sets[i], rr,
			             XFRIN_CHANGESET_ADD)) != KNOT_EOK) {
				dnslib_rrset_deep_free(&rr, 1, 1, 1);
				goto cleanup;
			}
		}

		/*! \todo Replace by check. */
		assert(rr != NULL
		       && dnslib_rrset_type(rr) == DNSLIB_RRTYPE_SOA);

		// next chunk, continue the whole loop
		++i;
	}

	if (ret != DNSLIB_EOK) {
		debug_xfr("Could not parse next Answer RR: %s.\n",
		          dnslib_strerror(ret));
		ret = KNOT_EMALF;
		goto cleanup;
	}

	/*! \todo Replace by checks? */
	assert(soa2 != NULL);
	assert(dnslib_rrset_type(soa2) == DNSLIB_RRTYPE_SOA);
	assert(dnslib_rdata_soa_serial(dnslib_rrset_rdata(soa1))
	       == dnslib_rdata_soa_serial(dnslib_rrset_rdata(soa2)));

	dnslib_rrset_deep_free(&soa2, 1, 1, 1);

	// everything is ready, convert the changesets
	if ((ret = xfrin_changesets_to_binary(*changesets)) != KNOT_EOK) {
		// free the changesets
		debug_xfr("Failed to convert changesets to binary format.\n");
		xfrin_free_changesets(changesets);
	}

	return ret;

cleanup:
	xfrin_free_changesets(changesets);
	dnslib_packet_free(&packet);
	return ret;
}

/*----------------------------------------------------------------------------*/

int xfrin_store_changesets(dnslib_zone_t *zone, const xfrin_changesets_t *src)
{
	if (!zone || !src) {
		return KNOT_EINVAL;
	}
	if (!zone->data) {
		return KNOT_EINVAL;
	}

	/* Fetch zone-specific data. */
	zonedata_t *zd = (zonedata_t *)zone->data;
	if (!zd->ixfr_db) {
		return KNOT_EINVAL;
	}

	/* Begin writing to journal. */
	for (unsigned i = 0; i < src->count; ++i) {

		/* Make key from serials. */
		xfrin_changeset_t* chs = src->sets + i;
		uint64_t k = ixfrdb_key_make(chs->serial_from, chs->serial_to);

		/* Write entry. */
		int ret = journal_write(zd->ixfr_db, k, (const char*)chs->data,
					chs->size);

		/* Check for errors. */
		while (ret != KNOT_EOK) {
			/* Sync to zonefile may be needed. */
			if (ret == KNOT_EAGAIN) {

				/* Cancel sync timer. */
				event_t *tmr = zd->ixfr_dbsync;
				if (tmr) {
					debug_zones("ixfr_db: cancelling SYNC "
						    "timer\n");
					evsched_cancel(tmr->parent, tmr);
				}

				/* Synchronize. */
				debug_zones("ixfr_db: forcing zonefile SYNC\n");
				ret = zones_zonefile_sync(zone);
				if (ret != KNOT_EOK) {
					continue;
				}

				/* Reschedule sync timer. */
				if (tmr) {
					/* Fetch sync timeout. */
					conf_read_lock();
					int timeout = zd->conf->dbsync_timeout;
					timeout *= 1000; /* Convert to ms. */
					conf_read_unlock();

					/* Reschedule. */
					debug_zones("ixfr_db: resuming SYNC "
						    "timer\n");
					evsched_schedule(tmr->parent, tmr,
							 timeout);

				}

				/* Attempt to write again. */
				ret = journal_write(zd->ixfr_db, k,
						    (const char*)chs->data,
						    chs->size);
			} else {
				/* Other errors. */
				return ret;
			}
		}
	}

	/* Written changesets to journal. */
	return KNOT_EOK;
}

/*----------------------------------------------------------------------------*/

int xfr_load_changesets(const dnslib_zone_t *zone, xfrin_changesets_t *dst,
                        uint32_t from, uint32_t to)
{
	if (!zone || !dst) {
		return KNOT_EINVAL;
	}
	if (!zone->data) {
		return KNOT_EINVAL;
	}

	/* Fetch zone-specific data. */
	zonedata_t *zd = (zonedata_t *)dnslib_zone_data(zone);
	if (!zd->ixfr_db) {
		return KNOT_EINVAL;
	}

	/* Read entries from starting serial until finished. */
	uint32_t found_to = from;
	journal_node_t *n = 0;
	int ret = journal_fetch(zd->ixfr_db, from, ixfrdb_key_from_cmp, &n);
	while(n != 0 && n != journal_end(zd->ixfr_db)) {

		/* Check for history end. */
		if (to == found_to) {
			break;
		}

		/* Check changesets size if needed. */
		++dst->count;
		ret = xfrin_changesets_check_size(dst);
		if (ret != KNOT_EOK) {
			debug_zones("ixfr_db: failed to check changesets size\n");
			--dst->count;
			return ret;
		}

		/* Initialize changeset. */
		xfrin_changeset_t *chs = dst->sets + (dst->count - 1);
		chs->serial_from = ixfrdb_key_from(n->id);
		chs->serial_to = ixfrdb_key_to(n->id);
		chs->data = malloc(n->len);
		if (!chs->data) {
			--dst->count;
			return KNOT_ENOMEM;
		}

		/* Read journal entry. */
		ret = journal_read(zd->ixfr_db, n->id,
				   0, (char*)chs->data);
		if (ret != KNOT_EOK) {
			debug_zones("ixfr_db: failed to read data from journal\n");
			--dst->count;
			return KNOT_ERROR;
		}

		/* Next node. */
		found_to = chs->serial_to;
		++n;

		/*! \todo Check consistency. */
	}

	/* Unpack binary data. */
	ret = xfrin_changesets_from_binary(dst);
	if (ret != KNOT_EOK) {
		debug_zones("ixfr_db: failed to unpack changesets from binary\n");
		return ret;
	}

	/* Check for complete history. */
	if (to != found_to) {
		return KNOT_ERANGE;
	}

	/* History reconstructed. */
	return KNOT_EOK;
}

/*----------------------------------------------------------------------------*/
/* Applying changesets to zone                                                */
/*----------------------------------------------------------------------------*/

typedef struct {
	/*!
	 * Deleted (without owners and RDATA) after successful update.
	 */
	dnslib_rrset_t **old_rrsets;
	int old_rrsets_count;
	int old_rrsets_allocated;

	/*!
	 * Deleted after successful update.
	 */
	dnslib_rdata_t *old_rdata;

	/*!
	 * \brief Copied RRSets (i.e. modified by the update).
	 *
	 * Deleted (without owners and RDATA) after failed update.
	 */
	dnslib_rrset_t **new_rrsets;
	int new_rrsets_count;
	int new_rrsets_allocated;

	/*!
	 * Deleted (without contents) after successful update.
	 */
	dnslib_node_t **old_nodes;
	int old_nodes_count;
	int old_nodes_allocated;

	/*!
	 * Deleted (without contents) after failed update.
	 */
	dnslib_node_t **new_nodes;
	int new_nodes_count;
	int new_nodes_allocated;

	/*!
	 * Deleted after failed update..??
	 * Not actually used right now!!
	 * All dnames are in the RRSets or RDATA.
	 */
//	dnslib_dname_t **new_dnames;
//	int new_dnames_count;
//	int new_dnames_allocated;
} xfrin_changes_t;

/*----------------------------------------------------------------------------*/

static void xfrin_changes_free(xfrin_changes_t **changes)
{
	free((*changes)->old_nodes);
	free((*changes)->old_rrsets);
//	free((*changes)->new_dnames);
	free((*changes)->new_rrsets);
	free((*changes)->new_nodes);
}

/*----------------------------------------------------------------------------*/

static int xfrin_changes_check_rrsets(dnslib_rrset_t ***rrsets,
                                      int *count, int *allocated)
{
	int new_count = 0;
	if (*count == *allocated) {
		new_count = *allocated * 2;
	}

	dnslib_rrset_t **rrsets_new =
		(dnslib_rrset_t **)calloc(new_count, sizeof(dnslib_rrset_t *));
	if (rrsets_new == NULL) {
		return KNOT_ENOMEM;
	}

	memcpy(rrsets_new, *rrsets, *count);
	*rrsets = rrsets_new;
	*allocated = new_count;

	return KNOT_EOK;
}

/*----------------------------------------------------------------------------*/

static int xfrin_changes_check_nodes(dnslib_node_t ***nodes,
                                     int *count, int *allocated)
{
	int new_count = 0;
	if (*count == *allocated) {
		new_count = *allocated * 2;
	}

	dnslib_node_t **nodes_new =
		(dnslib_node_t **)calloc(new_count, sizeof(dnslib_node_t *));
	if (nodes_new == NULL) {
		return KNOT_ENOMEM;
	}

	memcpy(nodes_new, *nodes, *count);
	*nodes = nodes_new;
	*allocated = new_count;

	return KNOT_EOK;
}

/*----------------------------------------------------------------------------*/

//static int xfrin_changes_check_dnames(dnslib_dname_t ***dnames,
//                                      int *count, int *allocated)
//{
//	int new_count = 0;
//	if (*count == *allocated) {
//		new_count = *allocated * 2;
//	}

//	dnslib_dname_t **dnames_new =
//		(dnslib_dname_t **)calloc(new_count, sizeof(dnslib_dname_t *));
//	if (dnames_new == NULL) {
//		return KNOT_ENOMEM;
//	}

//	memcpy(dnames_new, *dnames, *count);
//	*dnames = dnames_new;
//	*allocated = new_count;

//	return KNOT_EOK;
//}

/*----------------------------------------------------------------------------*/

static void xfrin_zone_contents_free(dnslib_zone_contents_t **contents)
{
	if ((*contents)->table != NULL) {
		ck_destroy_table(&(*contents)->table, NULL, 0);
	}

	// free the zone tree, but only the structure
	// (nodes are already destroyed)
	debug_dnslib_zone("Destroying zone tree.\n");
	dnslib_zone_tree_free(&(*contents)->nodes);
	debug_dnslib_zone("Destroying NSEC3 zone tree.\n");
	dnslib_zone_tree_free(&(*contents)->nsec3_nodes);

	dnslib_nsec3_params_free(&(*contents)->nsec3_params);

	dnslib_dname_table_free(&(*contents)->dname_table);
}

/*----------------------------------------------------------------------------*/

static void xfrin_rollback_update(dnslib_zone_contents_t *contents,
                                  xfrin_changes_t *changes)
{
	/*
	 * This function is called only when no references were actually set to
	 * the new nodes, just the new nodes reference other.
	 * We thus do not need to fix any references, just from the old nodes
	 * to the new ones.
	 */

	// discard new nodes, but do not remove RRSets from them
	for (int i = 0; i < changes->new_nodes_count; ++i) {
		dnslib_node_free(&changes->new_nodes[i], 0, 0);
	}

	// set references from old nodes to new nodes to NULL and remove the
	// old flag
	for (int i = 0; i < changes->old_nodes_count; ++i) {
		dnslib_node_set_new_node(changes->old_nodes[i], NULL);
		dnslib_node_clear_old(changes->old_nodes[i]);
	}

	// discard new RRSets
	for (int i = 0; i < changes->old_rrsets_count; ++i) {
		dnslib_rrset_deep_free(&changes->new_rrsets[i], 0, 1, 0);
	}

<<<<<<< HEAD
//	// discard new dnames
//	for (int i = 0; i < changes->new_dnames_count; ++i) {
//		dnslib_dname_free(&changes->new_dnames[i]);
//	}
=======
	// discard new dnames
	for (int i = 0; i < changes->new_dnames_count; ++i) {
		dnslib_dname_release(changes->new_dnames[i]);
	}
>>>>>>> b52b13b1

	// destroy the shallow copy of zone
	xfrin_zone_contents_free(&contents);
}

/*----------------------------------------------------------------------------*/

static dnslib_rdata_t *xfrin_remove_rdata(dnslib_rrset_t *from,
                                          const dnslib_rrset_t *what)
{
	dnslib_rdata_t *old = NULL;
	dnslib_rdata_t *old_actual = NULL;

	const dnslib_rdata_t *rdata = dnslib_rrset_rdata(what);

	while (rdata != NULL) {
		old_actual = dnslib_rrset_remove_rdata(from, rdata);
		if (old_actual != NULL) {
			old_actual->next = old;
			old = old_actual;
		}
		rdata = dnslib_rrset_rdata_next(what, rdata);
	}

	return old;
}

/*----------------------------------------------------------------------------*/

static int xfrin_get_node_copy(dnslib_node_t **node, xfrin_changes_t *changes)
{
	dnslib_node_t *new_node =
		dnslib_node_get_new_node(*node);
	if (new_node == NULL) {
		debug_xfr("Creating copy of node.\n");
		int ret = dnslib_node_shallow_copy(*node, &new_node);
		if (ret != DNSLIB_EOK) {
			debug_xfr("Failed to create node copy.\n");
			return KNOT_ENOMEM;
		}

		// save the copy of the node
		ret = xfrin_changes_check_nodes(
			&changes->new_nodes,
			&changes->new_nodes_count,
			&changes->new_nodes_allocated);
		if (ret != KNOT_EOK) {
			debug_xfr("Failed to add new node to list.\n");
			dnslib_node_free(&new_node, 0, 0);
			return ret;
		}

		// save the old node to list of old nodes
		ret = xfrin_changes_check_nodes(
			&changes->old_nodes,
			&changes->old_nodes_count,
			&changes->old_nodes_allocated);
		if (ret != KNOT_EOK) {
			debug_xfr("Failed to add old node to list.\n");
			dnslib_node_free(&new_node, 0, 0);
			return ret;
		}

		changes->new_nodes[changes->new_nodes_count++] = new_node;
		changes->old_nodes[changes->old_nodes_count++] = *node;
		
		// mark the old node as old
		dnslib_node_set_old(*node);

		dnslib_node_set_new(new_node);
		dnslib_node_set_new_node(*node, new_node);
	}

	*node = new_node;
	return KNOT_EOK;
}

/*----------------------------------------------------------------------------*/

static int xfrin_copy_old_rrset(dnslib_rrset_t *old,
                                dnslib_rrset_t **copy, xfrin_changes_t *changes)
{
	// create new RRSet by copying the old one
	int ret = dnslib_rrset_shallow_copy(old, copy);
	if (ret != DNSLIB_EOK) {
		debug_xfr("Failed to create RRSet copy.\n");
		return KNOT_ENOMEM;
	}

	// add the RRSet to the list of new RRSets
	ret = xfrin_changes_check_rrsets(&changes->new_rrsets,
	                                 &changes->new_rrsets_count,
	                                 &changes->new_rrsets_allocated);
	if (ret != KNOT_EOK) {
		debug_xfr("Failed to add new RRSet to list.\n");
		dnslib_rrset_free(copy);
		return ret;
	}

	changes->new_rrsets[changes->new_rrsets_count++] = *copy;

	// add the old RRSet to the list of old RRSets
	ret = xfrin_changes_check_rrsets(&changes->old_rrsets,
	                                 &changes->old_rrsets_count,
	                                 &changes->old_rrsets_allocated);
	if (ret != KNOT_EOK) {
		debug_xfr("Failed to add old RRSet to list.\n");
		return ret;
	}

	changes->old_rrsets[changes->old_rrsets_count++] = old;

//	// replace the RRSet in the node copy by the new one
//	ret = dnslib_node_add_rrset(node, *copy, 0);
//	if (ret != DNSLIB_EOK) {
//		debug_xfr("Failed to add RRSet copy to node\n");
//		return KNOT_ERROR;
//	}

	return KNOT_EOK;
}

/*----------------------------------------------------------------------------*/

static int xfrin_copy_rrset(dnslib_node_t *node, dnslib_rr_type_t type,
                            dnslib_rrset_t **rrset, xfrin_changes_t *changes)
{
	dnslib_rrset_t *old = dnslib_node_remove_rrset(node, type);

	if (old == NULL) {
		debug_xfr("RRSet not found for RR to be removed.\n");
		return 1;
	}

	int ret = xfrin_copy_old_rrset(old, rrset, changes);
	if (ret != KNOT_EOK) {
		return ret;
	}
	
	// replace the RRSet in the node copy by the new one
	ret = dnslib_node_add_rrset(node, *rrset, 0);
	if (ret != DNSLIB_EOK) {
		debug_xfr("Failed to add RRSet copy to node\n");
		return KNOT_ERROR;
	}
	
	return KNOT_EOK;
}

/*----------------------------------------------------------------------------*/

static int xfrin_apply_remove_rrsigs(xfrin_changes_t *changes,
                                     const dnslib_rrset_t *remove,
                                     dnslib_node_t *node,
                                     dnslib_rrset_t **rrset)
{
	assert(changes != NULL);
	assert(remove != NULL);
	assert(node != NULL);
	assert(rrset != NULL);
	assert(dnslib_rrset_type(remove) == DNSLIB_RRTYPE_RRSIG);
	
	/*! \todo These optimalizations may be useless as there may be only
	 *        one RRSet of each type and owner in the changeset.
	 */
	
	int ret;

	if (!*rrset
	    || dnslib_dname_compare(dnslib_rrset_owner(*rrset),
	                            dnslib_node_owner(node)) != 0
	    || dnslib_rrset_type(*rrset) != dnslib_rdata_rrsig_type_covered(
	                  dnslib_rrset_rdata(remove))) {
		// find RRSet based on the Type Covered
		dnslib_rr_type_t type = dnslib_rdata_rrsig_type_covered(
			dnslib_rrset_rdata(remove));
		
		// copy the rrset
		ret = xfrin_copy_rrset(node, type, rrset, changes);
		if (ret != KNOT_EOK) {
			return ret;
		}
	} else {
		// we should have the right RRSIG RRSet in *rrset
		assert(dnslib_rrset_type(*rrset) 
		       == dnslib_rdata_rrsig_type_covered(
		                 dnslib_rrset_rdata(remove)));
		// this RRSet should be the already copied RRSet so we may
		// update it right away
	}
	
	// get the old rrsigs
	dnslib_rrset_t *old = dnslib_rrset_get_rrsigs(*rrset);
	if (old == NULL) {
		return 1;
	}
	
	// copy the RRSIGs
	/*! \todo This may be done unnecessarily more times. */
	dnslib_rrset_t *rrsigs;
	ret = xfrin_copy_old_rrset(old, &rrsigs, changes);
	if (ret != KNOT_EOK) {
		return ret;
	}
	
	// set the RRSIGs to the new RRSet copy
	if (dnslib_rrset_set_rrsigs(*rrset, rrsigs) != DNSLIB_EOK) {
		return KNOT_ERROR;
	}
	
	

	// now in '*rrset' we have a copy of the RRSet which holds the RRSIGs 
	// and in 'rrsigs' we have the copy of the RRSIGs
	
	dnslib_rdata_t *rdata = xfrin_remove_rdata(rrsigs, remove);
	if (rdata == NULL) {
		debug_xfr("Failed to remove RDATA from RRSet: %s.\n",
			  dnslib_strerror(ret));
		return 1;
	}
	
	// if the RRSet is empty, remove from node and add to old RRSets
	// check if there is no RRSIGs; if there are, leave the RRSet
	// there; it may be eventually removed when the RRSIGs are removed
	if (dnslib_rrset_rdata(rrsigs) == NULL) {
		// remove the RRSIGs from the RRSet
		dnslib_rrset_set_rrsigs(*rrset, NULL);
		
		ret = xfrin_changes_check_rrsets(&changes->old_rrsets,
		                                 &changes->old_rrsets_count,
		                                &changes->old_rrsets_allocated);
		if (ret != KNOT_EOK) {
			debug_xfr("Failed to add empty RRSet to the "
			          "list of old RRSets.");
			// delete the RRSet right away
			dnslib_rrset_free(&rrsigs);
			return ret;
		}
	
		changes->old_rrsets[changes->old_rrsets_count++] = rrsigs;
		
		// now check if the RRSet is not totally empty
		if (dnslib_rrset_rdata(*rrset) == NULL) {
			assert(dnslib_rrset_rrsigs(*rrset) == NULL);
			
			// remove the whole RRSet from the node
			dnslib_rrset_t *tmp = dnslib_node_remove_rrset(node,
			                             dnslib_rrset_type(*rrset));
			assert(tmp == *rrset);
			
			ret = xfrin_changes_check_rrsets(&changes->old_rrsets,
			                        &changes->old_rrsets_count,
			                        &changes->old_rrsets_allocated);
			if (ret != KNOT_EOK) {
				debug_xfr("Failed to add empty RRSet to the "
					  "list of old RRSets.");
				// delete the RRSet right away
				dnslib_rrset_free(rrset);
				return ret;
			}
		
			changes->old_rrsets[changes->old_rrsets_count++] = 
				*rrset;
		}
	}
	
	// connect the RDATA to the list of old RDATA
	rdata->next = changes->old_rdata;
	changes->old_rdata = rdata;
	
	return KNOT_EOK;
}

/*----------------------------------------------------------------------------*/

static int xfrin_apply_remove_normal(xfrin_changes_t *changes,
                                     const dnslib_rrset_t *remove,
                                     dnslib_node_t *node,
                                     dnslib_rrset_t **rrset)
{
	assert(changes != NULL);
	assert(remove != NULL);
	assert(node != NULL);
	assert(rrset != NULL);
	
	int ret;
	
	// now we have the copy of the node, so lets get the right RRSet
	// check if we do not already have it
	if (!*rrset
	    || dnslib_dname_compare(dnslib_rrset_owner(*rrset),
	                            dnslib_node_owner(node)) != 0
	    || dnslib_rrset_type(*rrset)
	       != dnslib_rrset_type(remove)) {
		/*!
		 * \todo This may happen also with already 
		 *       copied RRSet. In that case it would be
		 *       an unnecesary overhead but will 
		 *       probably not cause problems. TEST!!
		 */
		ret = xfrin_copy_rrset(node,
			dnslib_rrset_type(remove), rrset, changes);
		if (ret != KNOT_EOK) {
			return ret;
		}
	}
	
	if (*rrset == NULL) {
		debug_xfr("RRSet not found for RR to be removed.\n");
		return 1;
	}
	
DEBUG_XFR(
	char *name = dnslib_dname_to_str(dnslib_rrset_owner(*rrset));
	debug_xfr("Updating RRSet with owner %s, type %s\n", name,
		  dnslib_rrtype_to_string(dnslib_rrset_type(*rrset)));
	free(name);
);

	dnslib_rdata_t *rdata = xfrin_remove_rdata(*rrset, remove);
	if (rdata == NULL) {
		debug_xfr("Failed to remove RDATA from RRSet: %s.\n",
			  dnslib_strerror(ret));
		return 1;
	}
	
	// if the RRSet is empty, remove from node and add to old RRSets
	// check if there is no RRSIGs; if there are, leave the RRSet
	// there; it may be eventually removed when the RRSIGs are removed
	if (dnslib_rrset_rdata(*rrset) == NULL
	    && dnslib_rrset_rrsigs(*rrset) == NULL) {
		
		dnslib_rrset_t *tmp = dnslib_node_remove_rrset(node,
		                                     dnslib_rrset_type(*rrset));
		assert(tmp == *rrset);
		ret = xfrin_changes_check_rrsets(&changes->old_rrsets,
		                                 &changes->old_rrsets_count,
		                                &changes->old_rrsets_allocated);
		if (ret != KNOT_EOK) {
			debug_xfr("Failed to add empty RRSet to the "
			          "list of old RRSets.");
			// delete the RRSet right away
			dnslib_rrset_free(rrset);
			return ret;
		}
	
		changes->old_rrsets[changes->old_rrsets_count++] = *rrset;
	}
	
	// connect the RDATA to the list of old RDATA
	rdata->next = changes->old_rdata;
	changes->old_rdata = rdata;
	
	return KNOT_EOK;
}

/*----------------------------------------------------------------------------*/

static int xfrin_apply_remove(dnslib_zone_contents_t *contents,
                              xfrin_changeset_t *chset,
                              xfrin_changes_t *changes)
{
	/*
	 * Iterate over removed RRSets, copy appropriate nodes and remove
	 * the rrsets from them. By default, the RRSet should be copied so that
	 * RDATA may be removed from it.
	 */
	int ret = 0;
	dnslib_node_t *node = NULL;
	dnslib_rrset_t *rrset = NULL;

	for (int i = 0; i < chset->remove_count; ++i) {
		// check if the old node is not the one we should use
		if (!node || dnslib_rrset_owner(chset->remove[i])
			     != dnslib_node_owner(node)) {
			node = dnslib_zone_contents_get_node(contents,
			                  dnslib_rrset_owner(chset->remove[i]));
			if (node == NULL) {
				debug_xfr("Node not found for RR to be removed"
				          "!\n");
				continue;
			}
		}

		// create a copy of the node if not already created
		if (!dnslib_node_is_new(node)) {
			ret = xfrin_get_node_copy(&node, changes);
			if (ret != KNOT_EOK) {
				return ret;
			}
		}

		assert(node != NULL);
		assert(dnslib_node_is_new(node));
		
		if (dnslib_rrset_type(chset->remove[i]) 
		    == DNSLIB_RRTYPE_RRSIG) {
			ret = xfrin_apply_remove_rrsigs(changes,
			                                chset->remove[i],
			                                node, &rrset);
		} else {
			ret = xfrin_apply_remove_normal(changes,
			                                chset->remove[i],
			                                node, &rrset);
		}
		
		if (ret > 0) {
			continue;
		} else if (ret != KNOT_EOK) {
			return ret;
		}
	}

	return KNOT_EOK;
}

/*----------------------------------------------------------------------------*/

static dnslib_node_t *xfrin_add_new_node(dnslib_zone_contents_t *contents,
                                         dnslib_rrset_t *rrset)
{
	return NULL;

	dnslib_node_t *node = dnslib_node_new(dnslib_rrset_get_owner(rrset),
	                                      NULL, DNSLIB_NODE_FLAGS_NEW);
	if (node == NULL) {
		debug_xfr("Failed to create a new node.\n");
		return NULL;
	}

	int ret = 0;

	// insert the node into zone structures and create parents if
	// necessary
	if (dnslib_rrset_type(rrset) == DNSLIB_RRTYPE_NSEC3) {
		ret = dnslib_zone_contents_add_nsec3_node(contents, node, 1, 0,
		                                          1);
	} else {
		ret = dnslib_zone_contents_add_node(contents, node, 1,
		                                    DNSLIB_NODE_FLAGS_NEW, 1);
	}
	if (ret != DNSLIB_EOK) {
		debug_xfr("Failed to add new node to zone contents.\n");
		return NULL;
	}

	// find previous node and connect the new one to it
	dnslib_node_t *prev = NULL;
	if (dnslib_rrset_type(rrset) == DNSLIB_RRTYPE_NSEC3) {
		prev = dnslib_zone_contents_get_previous_nsec3(contents,
		                                     dnslib_rrset_owner(rrset));
	} else {
		prev = dnslib_zone_contents_get_previous(contents,
		                                     dnslib_rrset_owner(rrset));
	}

	// fix prev and next pointers
	if (prev != NULL) {
		dnslib_node_set_previous(node, prev);
	}

	return node;
}

/*----------------------------------------------------------------------------*/

static int xfrin_apply_add_normal(xfrin_changes_t *changes,
                                  dnslib_rrset_t *add,
                                  dnslib_node_t *node,
                                  dnslib_rrset_t **rrset)
{
	assert(changes != NULL);
	assert(remove != NULL);
	assert(node != NULL);
	assert(rrset != NULL);
	
	int ret;
	
	if (!*rrset
	    || dnslib_dname_compare(dnslib_rrset_owner(*rrset),
	                            dnslib_node_owner(node)) != 0
	    || dnslib_rrset_type(*rrset)
	       != dnslib_rrset_type(add)) {
		*rrset = dnslib_node_remove_rrset(node, dnslib_rrset_type(add));
	}

	if (*rrset == NULL) {
		debug_xfr("RRSet to be added not found in zone.\n");
		// add the RRSet from the changeset to the node
		/*! \todo What about domain names?? Shouldn't we use the
		 *        zone-contents' version of this function??
		 */
		ret = dnslib_node_add_rrset(node, add, 0);
		if (ret != DNSLIB_EOK) {
			debug_xfr("Failed to add RRSet to node.\n");
			return KNOT_ERROR;
		}
		return KNOT_EOK; // done, continue
	}

	dnslib_rrset_t *old = *rrset;

DEBUG_XFR(
	char *name = dnslib_dname_to_str(dnslib_rrset_owner(*rrset));
	debug_xfr("Found RRSet with owner %s, type %s\n", name,
	          dnslib_rrtype_to_string(dnslib_rrset_type(*rrset)));
	free(name);
);
	ret = xfrin_copy_old_rrset(old, rrset, changes);
	if (ret != KNOT_EOK) {
		return ret;
	}

	// merge the changeset RRSet to the copy
	/* What if the update fails?
	 * The changesets will be destroyed - that will destroy 'add',
	 * and the copied RRSet will be destroyed because it is in the new
	 * rrsets list.
	 *
	 * If the update is successfull, the old RRSet will be destroyed,
	 * but the one from the changeset will be not!!
	 *
	 * TODO: add the 'add' rrset to list of old RRSets?
	 */
	ret = dnslib_rrset_merge((void **)rrset, (void **)&add);
	if (ret != DNSLIB_EOK) {
		debug_xfr("Failed to merge changeset RRSet to copy.\n");
		return KNOT_ERROR;
	}
}

/*----------------------------------------------------------------------------*/

static int xfrin_apply_add_rrsig(xfrin_changes_t *changes,
                                  dnslib_rrset_t *add,
                                  dnslib_node_t *node,
                                  dnslib_rrset_t **rrset)
{
	assert(changes != NULL);
	assert(remove != NULL);
	assert(node != NULL);
	assert(rrset != NULL);
	assert(dnslib_rrset_type(add) == DNSLIB_RRTYPE_RRSIG);
	
	int ret;
	
	dnslib_rr_type_t type = dnslib_rdata_rrsig_type_covered(
	                                               dnslib_rrset_rdata(add));
	
	if (!*rrset
	    || dnslib_dname_compare(dnslib_rrset_owner(*rrset),
	                            dnslib_node_owner(node)) != 0
	    || dnslib_rrset_type(*rrset) != dnslib_rdata_rrsig_type_covered(
	                                             dnslib_rrset_rdata(add))) {
		// copy the rrset
		ret = xfrin_copy_rrset(node, type, rrset, changes);
		if (ret < 0) {
			return ret;
		}
	} else {
		// we should have the right RRSIG RRSet in *rrset
		assert(dnslib_rrset_type(*rrset) == type);
		// this RRSet should be the already copied RRSet so we may
		// update it right away
	}

	if (*rrset == NULL) {
		debug_xfr("RRSet to be added not found in zone.\n");
		
		// create a new RRSet to add the RRSIGs into
		*rrset = dnslib_rrset_new(dnslib_node_get_owner(node), type,
		                          dnslib_rrset_class(add), 
		                          dnslib_rrset_ttl(add));
		if (*rrset == NULL) {
			debug_xfr("Failed to create new RRSet for RRSIGs.\n");
			return KNOT_ENOMEM;
		}
		
		// add the RRSet from the changeset to the node
		ret = dnslib_node_add_rrset(node, *rrset, 0);
		if (ret != DNSLIB_EOK) {
			debug_xfr("Failed to add RRSet to node.\n");
			return KNOT_ERROR;
		}
	}

DEBUG_XFR(
		char *name = dnslib_dname_to_str(dnslib_rrset_owner(*rrset));
		debug_xfr("Found RRSet with owner %s, type %s\n", name,
			  dnslib_rrtype_to_string(dnslib_rrset_type(*rrset)));
		free(name);
);

	if (dnslib_rrset_rrsigs(*rrset) == NULL) {
		ret = dnslib_rrset_set_rrsigs(*rrset, add);
		if (ret != DNSLIB_EOK) {
			debug_xfr("Failed to add RRSIGs to the RRSet.\n");
			return KNOT_ERROR;
		}
		
		return KNOT_EOK;
	} else {
		dnslib_rrset_t *old = dnslib_rrset_get_rrsigs(*rrset);
		assert(old != NULL);
		dnslib_rrset_t *rrsig;
		
		ret = xfrin_copy_old_rrset(old, &rrsig, changes);
		if (ret != KNOT_EOK) {
			return ret;
		}
		
		// replace the old RRSIGs with the new ones
		dnslib_rrset_set_rrsigs(*rrset, rrsig);
	
		// merge the changeset RRSet to the copy
		/*! \todo What if the update fails?
		 * 
		 */
		ret = dnslib_rrset_merge((void **)&rrsig, (void **)&add);
		if (ret != DNSLIB_EOK) {
			debug_xfr("Failed to merge changeset RRSet to copy.\n");
			return KNOT_ERROR;
		}
	}
	
	return KNOT_EOK;
}

/*----------------------------------------------------------------------------*/

static int xfrin_apply_add(dnslib_zone_contents_t *contents,
                           xfrin_changeset_t *chset,
                           xfrin_changes_t *changes)
{
	// iterate over removed RRSets, copy appropriate nodes and remove
	// the rrsets from them
	int ret = 0;
	dnslib_node_t *node = NULL;
	dnslib_rrset_t *rrset = NULL;

	for (int i = 0; i < chset->add_count; ++i) {
		// check if the old node is not the one we should use
		if (!node || dnslib_rrset_owner(chset->add[i])
			     != dnslib_node_owner(node)) {
			node = dnslib_zone_contents_get_node(contents,
			                  dnslib_rrset_owner(chset->add[i]));
			if (node == NULL) {
				// create new node, connect it properly to the
				// zone nodes
				debug_xfr("Creating new node.\n");
				node = xfrin_add_new_node(contents,
				                          chset->add[i]);
				if (node == NULL) {
					debug_xfr("Failed to create new node "
					          "in zone.\n");
					return KNOT_ERROR;
				}
				continue; // continue with another RRSet
			}
		}

		// create a copy of the node if not already created
		if (!dnslib_node_is_new(node)) {
			xfrin_get_node_copy(&node, changes);
		}

		assert(node != NULL);
		assert(dnslib_node_is_new(node));
		
		if (dnslib_rrset_type(chset->add[i]) == DNSLIB_RRTYPE_RRSIG) {
			ret = xfrin_apply_add_rrsig(changes, chset->add[i],
			                            node, &rrset);
		} else {
			ret = xfrin_apply_add_normal(changes, chset->add[i],
			                             node, &rrset);
		}
		
		if (ret != KNOT_EOK) {
			return ret;
		}
	}

	return KNOT_EOK;
}

/*----------------------------------------------------------------------------*/
/*!
 * \todo This must be tested!! Simulate failure somehow.
 */
static void xfrin_clean_changes_after_fail(xfrin_changes_t *changes)
{
	/* 1) Delete copies of RRSets created because they were updated.
	 *    Do not delete their RDATA or owners.
	 */
	for (int i = 0; i < changes->new_rrsets_count; ++i) {
		dnslib_rrset_free(&changes->new_rrsets[i]);
	}

	/* 2) Delete copies of nodes created because they were updated.
	 *    Do not delete their RRSets.
	 */
	for (int i = 0; i < changes->new_nodes_count; ++i) {
		dnslib_node_free(&changes->new_nodes[i], 0, 1);
	}

	// changesets will be deleted elsewhere
	// so just delete the changes structure
	xfrin_changes_free(&changes);
}

/*----------------------------------------------------------------------------*/

static int xfrin_apply_replace_soa(dnslib_zone_contents_t *contents,
                                   xfrin_changes_t *changes,
                                   xfrin_changeset_t *chset)
{
	dnslib_node_t *node = dnslib_zone_contents_get_apex(contents);
	assert(node != NULL);

	int ret = 0;

	// create a copy of the node if not already created
	if (!dnslib_node_is_new(node)) {
		ret = xfrin_get_node_copy(&node, changes);
		if (ret != KNOT_EOK) {
			return ret;
		}
	}

	assert(dnslib_node_is_new(node));

	// remove the SOA RRSet from the apex
	dnslib_rrset_t *rrset = dnslib_node_remove_rrset(node,
	                                                 DNSLIB_RRTYPE_SOA);
	assert(rrset != NULL);

	// add the old RRSet to the list of old RRSets
	ret = xfrin_changes_check_rrsets(&changes->old_rrsets,
	                                 &changes->old_rrsets_count,
	                                 &changes->old_rrsets_allocated);
	if (ret != KNOT_EOK) {
		debug_xfr("Failed to add old RRSet to list.\n");
		return ret;
	}

	changes->old_rrsets[changes->old_rrsets_count++] = rrset;

	// and just insert the new SOA RRSet to the node
	ret = dnslib_node_add_rrset(node, chset->soa_to, 0);
	if (ret != DNSLIB_EOK) {
		debug_xfr("Failed to add RRSet to node.\n");
		return KNOT_ERROR;
	}

	return KNOT_EOK;
}

/*----------------------------------------------------------------------------*/

static int xfrin_apply_changeset(dnslib_zone_contents_t *contents,
                                 xfrin_changes_t *changes,
                                 xfrin_changeset_t *chset)
{
	// check if serial matches
	const dnslib_rrset_t *soa = dnslib_node_rrset(contents->apex,
	                                        DNSLIB_RRTYPE_SOA);
	if (soa == NULL || dnslib_rdata_soa_serial(dnslib_rrset_rdata(soa))
	                   != chset->serial_from) {
		debug_xfr("SOA serials do not match!!\n");
		return KNOT_ERROR;
	}

	int ret = xfrin_apply_remove(contents, chset, changes);
	if (ret != KNOT_EOK) {
		xfrin_clean_changes_after_fail(changes);
		return ret;
	}

	ret = xfrin_apply_add(contents, chset, changes);
	if (ret != KNOT_EOK) {
		xfrin_clean_changes_after_fail(changes);
		return ret;
	}

	return xfrin_apply_replace_soa(contents, changes, chset);
}

/*----------------------------------------------------------------------------*/

static void xfrin_check_node_in_tree(dnslib_zone_tree_node_t *tnode, void *data)
{
	assert(tnode != NULL);
	assert(data != NULL);
	assert(tnode->node != NULL);
	
	xfrin_changes_t *changes = (xfrin_changes_t *)data;
	
	if (dnslib_node_new_node(tnode->node) == NULL) {
		// no RRSets were removed from this node, thus it cannot be
		// empty
		assert(dnslib_node_rrset_count(tnode->node) > 0);
		return;
	}
	
	dnslib_node_t *node = dnslib_node_get_new_node(tnode->node);
	
	debug_xfr("Children of old node: %u, children of new node: %u.\n",
	         dnslib_node_children(node), dnslib_node_children(tnode->node));

	// check if the node is empty and has no children
	// to be sure, check also the count of children of the old node
	if (dnslib_node_rrset_count(node) == 0
	    && dnslib_node_children(node) == 0
	    && dnslib_node_children(tnode->node) == 0) {
		// in this case the new node copy should be removed
		// but it cannot be deleted because if a rollback happens,
		// the node must be in the new nodes list
		// just add it to the old nodes list so that it is deleted
		// after successful update

		// set the new node of the old node to NULL
		dnslib_node_set_new_node(tnode->node, NULL);
		
		// if the parent has a new copy, decrease the number of
		// children of that copy
		if (dnslib_node_new_node(dnslib_node_parent(node, 0))) {
			/*! \todo Replace by some API. */
			--node->parent->new_node->children;
		}
		
		// put the new node to te list of old nodes
		if (xfrin_changes_check_nodes(&changes->old_nodes,
		                              &changes->old_nodes_count,
		                              &changes->old_nodes_allocated) 
			!= KNOT_EOK) {
			/*! \todo Notify about the error!!! */
			return;
		}
		
		changes->old_nodes[changes->old_nodes_count++] = node;
		
		// leave the old node in the old node list, we will delete
		// it later
	}
}

/*----------------------------------------------------------------------------*/

static int xfrin_finalize_remove_nodes(dnslib_zone_contents_t *contents,
                                       xfrin_changes_t *changes)
{
	assert(contents != NULL);
	assert(changes != NULL);
	
	dnslib_node_t *removed, *node;
	
	for (int i = 0; i < changes->old_nodes_count; ++i) {
		node = changes->old_nodes[i];
		
		// if the node is marked as old and has no new node copy
		// remove it from the zone structure but do not delete it
		// that may be done only after the grace period
		if (dnslib_node_is_old(node) 
		    && dnslib_node_new_node(node) == NULL) {
		
			if (dnslib_node_rrset(node, DNSLIB_RRTYPE_NSEC3) 
			    != NULL) {
				removed = 
					dnslib_zone_contents_remove_nsec3_node(
						contents, node);
			} else {
				removed = dnslib_zone_contents_remove_node(
					contents, node);
			}
			if (removed == NULL) {
				debug_xfr("Failed to remove node from zone!\n");
				return KNOT_ENOENT;
			}
			
			assert(removed == node);
		}
	}
	return KNOT_EOK;
}

/*----------------------------------------------------------------------------*/

static int xfrin_finalize_contents(dnslib_zone_contents_t *contents,
                                   xfrin_changes_t *changes)
{
	// don't know what should have been done here, except for one thing:
	// walk through the zone and remove empty nodes (save them in the
	// old nodes list). But only those having no children!!!
	
	/*
	 * Walk through the zone and remove empty nodes.
	 * We must walk backwards, so that children are processed before
	 * their parents. This will allow to remove chain of parent-children
	 * nodes.
	 * We cannot remove the nodes right away as it would modify the very
	 * structure used for walking through the zone. Just put the nodes
	 * to the list of old nodes to be removed.
	 * We must also decrease the node's parent's children count now
	 * and not when deleting the node, so that the chain of parent-child
	 * nodes may be removed.
	 */
	dnslib_zone_tree_t *t = dnslib_zone_contents_get_nodes(contents);
	assert(t != NULL);
	
	// walk through the zone and select nodes to be removed
	dnslib_zone_tree_reverse_apply_postorder(t, xfrin_check_node_in_tree, 
	                                         (void *)changes);
	
	// remove the nodes one by one
	return xfrin_finalize_remove_nodes(contents, changes);
}

/*----------------------------------------------------------------------------*/

static void xfrin_fix_refs_in_node(dnslib_zone_tree_node_t *tnode, void *data)
{
	assert(tnode != NULL);
	assert(data != NULL);

	//xfrin_changes_t *changes = (xfrin_changes_t *)data;

	// 1) Fix the reference to the node to the new one if there is some
	dnslib_node_t *node = tnode->node;

	dnslib_node_t *new_node = dnslib_node_get_new_node(node);
	if (new_node != NULL) {
		assert(dnslib_node_rrset_count(new_node) > 0);
		node = new_node;
		tnode->node = new_node;
	}

	// 2) fix references from the node remaining in the zone
	dnslib_node_update_refs(node);
}

/*----------------------------------------------------------------------------*/

static void xfrin_fix_dname_refs(dnslib_dname_t *dname, void *data)
{
	UNUSED(data);
	dnslib_dname_update_node(dname);
}

/*----------------------------------------------------------------------------*/

static int xfrin_fix_references(dnslib_zone_contents_t *contents)
{
	/*! \todo This function must not fail!! */

	/*
	 * Now the contents are already switched, and we should update all
	 * references not updated yet, so that the old contents may be removed.
	 *
	 * Walk through the zone tree, so that each node will be checked
	 * and updated.
	 */
	dnslib_zone_tree_t *tree = dnslib_zone_contents_get_nodes(contents);
	dnslib_zone_tree_forward_apply_inorder(tree, xfrin_fix_refs_in_node,
	                                       NULL);

	tree = dnslib_zone_contents_get_nsec3_nodes(contents);
	dnslib_zone_tree_forward_apply_inorder(tree, xfrin_fix_refs_in_node,
	                                       NULL);

	return dnslib_zone_contents_dname_table_apply(contents,
	                                              xfrin_fix_dname_refs,
	                                              NULL);
}

/*----------------------------------------------------------------------------*/

static void xfrin_cleanup_update(xfrin_changes_t *changes)
{
	// free old nodes but do not destroy their RRSets
	// remove owners also, because of reference counting
	for (int i = 0; i < changes->old_nodes_count; ++i) {
		dnslib_node_free(&changes->old_nodes[i], 1, 0);
	}

	// free old RRSets, and destroy also domain names in them
	// because of reference counting
	for (int i = 0; i < changes->old_rrsets_count; ++i) {
		dnslib_rrset_deep_free(&changes->old_rrsets[i], 0, 1, 1);
	}
}

/*----------------------------------------------------------------------------*/

int xfrin_apply_changesets(dnslib_zone_t *zone, xfrin_changesets_t *chsets)
{
	/*
	 * Applies one changeset to the zone. Checks if the changeset may be
	 * applied (i.e. the origin SOA (soa_from) has the same serial as
	 * SOA in the zone apex.
	 */

	/*! \todo Implement. */
	return KNOT_ENOTSUP;

	dnslib_zone_contents_t *old_contents = dnslib_zone_get_contents(zone);

	/*
	 * Ensure that the zone generation is set to 0.
	 */
	if (dnslib_zone_contents_generation(old_contents) != 0) {
		// this would mean that a previous update was not completed
		// abort
		debug_dnslib_zone("Trying to apply changesets to zone that is "
		                  "being updated. Aborting.\n");
		return KNOT_EAGAIN;
	}

	/*
	 * Create a shallow copy of the zone, so that the structures may be
	 * updated.
	 */
	dnslib_zone_contents_t *contents_copy = NULL;

	int ret = dnslib_zone_contents_shallow_copy(old_contents,
	                                            &contents_copy);
	if (ret != DNSLIB_EOK) {
		debug_xfr("Failed to create shallow copy of zone: %s\n",
		          knot_strerror(ret));
		return ret;
	}

	/*
	 * Now, apply one changeset after another until all are applied.
	 * In case of error, we must remove all data created by the update, i.e.
	 *   - new nodes,
	 *   - new RRSets,
	 * and remove the references to the new nodes from old nodes.
	 */
	xfrin_changes_t changes;
	changes.new_rrsets = NULL;
	changes.new_rrsets_count = 0;
	changes.new_rrsets_allocated = 0;
	changes.old_nodes = NULL;
	changes.old_nodes_allocated = 0;
	changes.old_nodes_count = 0;

	for (int i = 0; i < chsets->count; ++i) {
		if ((ret = xfrin_apply_changeset(contents_copy, &changes,
		                               &chsets->sets[i])) != KNOT_EOK) {
			xfrin_rollback_update(contents_copy, &changes);
			debug_xfr("Failed to apply changesets to zone: %s\n",
			          knot_strerror(ret));
			return ret;
		}
	}

	/*
	 * When all changesets are applied, set generation 1 to the copy of
	 * the zone
	 */
	/*! \todo Some API for this??? */
	contents_copy->generation = 1;

	/*
	 * Finalize the zone contents.
	 */
	ret = xfrin_finalize_contents(contents_copy, &changes);
	if (ret != KNOT_EOK) {
		xfrin_rollback_update(contents_copy, &changes);
		debug_xfr("Failed to finalize new zone contents: %s\n",
		          knot_strerror(ret));
		return ret;
	}

	/*
	 * Switch the zone contents
	 */
	dnslib_zone_contents_t *old =
		dnslib_zone_switch_contents(zone, contents_copy);
	assert(old == old_contents);

	/*
	 * From now on, the new contents of the zone are being used.
	 * References to nodes may be updated in the meantime. However, we must
	 * traverse the zone and fix all references that were not.
	 */
	/*! \todo This operation must not fail!!! .*/
	ret = xfrin_fix_references(contents_copy);
	assert(ret == KNOT_EOK);

	/*
	 * Wait until all readers finish reading
	 */
	synchronize_rcu();

	/*
	 * Delete all old and unused data.
	 */
	xfrin_zone_contents_free(&old_contents);
	xfrin_cleanup_update(&changes);

	return KNOT_EOK;
}<|MERGE_RESOLUTION|>--- conflicted
+++ resolved
@@ -1583,18 +1583,6 @@
 		dnslib_rrset_deep_free(&changes->new_rrsets[i], 0, 1, 0);
 	}
 
-<<<<<<< HEAD
-//	// discard new dnames
-//	for (int i = 0; i < changes->new_dnames_count; ++i) {
-//		dnslib_dname_free(&changes->new_dnames[i]);
-//	}
-=======
-	// discard new dnames
-	for (int i = 0; i < changes->new_dnames_count; ++i) {
-		dnslib_dname_release(changes->new_dnames[i]);
-	}
->>>>>>> b52b13b1
-
 	// destroy the shallow copy of zone
 	xfrin_zone_contents_free(&contents);
 }

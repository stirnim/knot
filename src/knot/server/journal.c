/*  Copyright (C) 2011 CZ.NIC, z.s.p.o. <knot-dns@labs.nic.cz>

    This program is free software: you can redistribute it and/or modify
    it under the terms of the GNU General Public License as published by
    the Free Software Foundation, either version 3 of the License, or
    (at your option) any later version.

    This program is distributed in the hope that it will be useful,
    but WITHOUT ANY WARRANTY; without even the implied warranty of
    MERCHANTABILITY or FITNESS FOR A PARTICULAR PURPOSE.  See the
    GNU General Public License for more details.

    You should have received a copy of the GNU General Public License
    along with this program.  If not, see <http://www.gnu.org/licenses/>.
 */

#include <stdlib.h>
#include <stdio.h>
#include <string.h>
#include <unistd.h>
#include <sys/stat.h>
#include <fcntl.h>

#include "knot/other/error.h"
#include "knot/other/debug.h"
#include "knot/zone/zone-dump.h"
#include "journal.h"

/*! \brief Infinite file size limit. */
#define FSLIMIT_INF (~((size_t)0))

/*! \brief Node classification macros. */
#define jnode_flags(j, i) ((j)->nodes[(i)].flags)

/*! \brief Next node. */
#define jnode_next(j, i) (((i) + 1) % (j)->max_nodes)

/*! \brief Previous node. */
#define jnode_prev(j, i) (((i) == 0) ? (j)->max_nodes - 1 : (i) - 1)

static inline int sfread(void *dst, size_t len, int fd)
{
	return read(fd, dst, len) == len;
}

static inline int sfwrite(const void *src, size_t len, int fd)
{
	return write(fd, src, len) == len;
}

/*! \brief Equality compare function. */
static inline int journal_cmp_eq(uint64_t k1, uint64_t k2)
{
	if (k1 == k2) {
		return 0;
	}
	
	if (k1 < k2) {
		return -1;
	}
	
	return 1;
}

/*! \brief Recover metadata from journal. */
static int journal_recover(journal_t *j)
{
	/* Attempt to recover queue. */
	int qstate[2] = { -1, -1 };
	unsigned c = 0, p = j->max_nodes - 1;
	while (1) {
		
		/* Fetch previous and current node. */
		journal_node_t *np = j->nodes + p;
		journal_node_t *nc = j->nodes + c;

		/* Check flags
		 * p c (0 = free, 1 = non-free)
		 * 0 0 - in free segment
		 * 0 1 - c-node is qhead
		 * 1 0 - c-node is qtail
		 * 1 1 - in full segment
		 */
		unsigned c_set = (nc->flags > JOURNAL_FREE);
		unsigned p_set = (np->flags > JOURNAL_FREE);
		if (!p_set && c_set && qstate[0] < 0) {
			qstate[0] = c; /* Recovered qhead. */
			dbg_journal_verb("journal: recovered qhead=%u\n",
			                 qstate[0]);
		}
		if (p_set && !c_set && qstate[1] < 0) {\
			qstate[1] = c; /* Recovered qtail. */
			dbg_journal_verb("journal: recovered qtail=%u\n",
			                 qstate[1]);
		}
		
		/* Both qstates set. */
		if (qstate[0] > -1 && qstate[1] > -1) {
			break;
		}

		/* Set prev and next. */
		p = c;
		c = (c + 1) % j->max_nodes;
		
		/* All nodes probed. */
		if (c == 0) {
			dbg_journal("journal: failed to recover node queue\n");
			break;
		}
	}
	
	/* Evaluate */
	if (qstate[0] < 0 || qstate[1] < 0) {
		return KNOTD_ERANGE;
	}
	
	/* Write back. */
	lseek(j->fd, JOURNAL_HSIZE - 2 * sizeof(uint16_t), SEEK_SET);
	if (!sfwrite(qstate, 2 * sizeof(uint16_t), j->fd)) {
		dbg_journal("journal: failed to write back queue state\n");
		return KNOTD_ERROR;
	}
	
	/* Reset queue state. */
	j->qhead = qstate[0];
	j->qtail = qstate[1];
	dbg_journal("journal: node queue=<%u,%u> recovered\n",
	            qstate[0], qstate[1]);
	
	
	return KNOTD_EOK;
}

int journal_create(const char *fn, uint16_t max_nodes)
{
	if (fn == NULL) {
		return KNOTD_EINVAL;
	}
	
	/* File lock. */
	struct flock fl;
	memset(&fl, 0, sizeof(struct flock));
	fl.l_type = F_WRLCK;
	fl.l_whence = SEEK_SET;
	fl.l_start = 0;
	fl.l_len = 0;
	fl.l_pid = getpid();
	
	/* Create journal file. */
	int fd = open(fn, O_RDWR|O_CREAT|O_TRUNC, S_IRUSR|S_IWUSR|S_IRGRP|S_IWGRP);
	if (fd < 0) {
		dbg_journal("journal: failed to create file '%s'\n", fn);
		return KNOTD_EINVAL;
	}
	
	/* Lock. */
	fcntl(fd, F_SETLKW, &fl);
	fl.l_type  = F_UNLCK;

	/* Create journal header. */
	dbg_journal("journal: creating header\n");
	const char magic[MAGIC_LENGTH] = MAGIC_BYTES;
	if (!sfwrite(magic, MAGIC_LENGTH, fd)) {
		fcntl(fd, F_SETLK, &fl);
		close(fd);
		remove(fn);
		return KNOTD_ERROR;
	}
	if (!sfwrite(&max_nodes, sizeof(uint16_t), fd)) {
		fcntl(fd, F_SETLK, &fl);
		close(fd);
		remove(fn);
		return KNOTD_ERROR;
	}

	/* Create node queue head + tail.
	 * qhead points to least recent node
	 * qtail points to next free node
	 * qhead == qtail means empty queue
	 */
	uint16_t zval = 0;
	if (!sfwrite(&zval, sizeof(uint16_t), fd)) {
		fcntl(fd, F_SETLK, &fl);
		close(fd);
		remove(fn);
		return KNOTD_ERROR;
	}
	
	if (!sfwrite(&zval, sizeof(uint16_t), fd)) {
		fcntl(fd, F_SETLK, &fl);
		close(fd);
		remove(fn);
		return KNOTD_ERROR;
	}

	dbg_journal_verb("journal: creating free segment descriptor\n");

	/* Create free segment descriptor. */
	journal_node_t jn;
	memset(&jn, 0, sizeof(journal_node_t));
	jn.id = 0;
	jn.flags = JOURNAL_VALID;
	jn.pos = JOURNAL_HSIZE + (max_nodes + 1) * sizeof(journal_node_t);
	jn.len = 0;
	if (!sfwrite(&jn, sizeof(journal_node_t), fd)) {
		fcntl(fd, F_SETLK, &fl);
		close(fd);
		remove(fn);
		return KNOTD_ERROR;
	}

	/* Create nodes. */
	dbg_journal("journal: creating node table, size=%u\n", max_nodes);
	memset(&jn, 0, sizeof(journal_node_t));
	for(uint16_t i = 0; i < max_nodes; ++i) {
		if (!sfwrite(&jn, sizeof(journal_node_t), fd)) {
			fcntl(fd, F_SETLK, &fl);
			close(fd);
			remove(fn);
			return KNOTD_ERROR;
		}
	}
	
	/* Unlock and close. */
	fcntl(fd, F_SETLK, &fl);
	close(fd);

	/* Journal file created. */
	dbg_journal("journal: file '%s' initialized\n", fn);
	return KNOTD_EOK;
}

journal_t* journal_open(const char *fn, size_t fslimit, int mode, uint16_t bflags)
{
	/*! \todo Memory mapping may be faster than stdio? (issue #964) */
	if (fn == NULL) {
		return NULL;
	}
	
	/* Open journal file for r/w (returns error if not exists). */
	int fd = open(fn, O_RDWR);
	if (fd < 0) {
		dbg_journal("journal: failed to open file '%s'\n", fn);
		return NULL;
<<<<<<< HEAD
	}

	/* Check for lazy mode. */
	if (mode & JOURNAL_LAZY) {
		dbg_journal("journal: opening journal %s lazily\n", fn);
		close(fd);
		fd = -1;
		journal_t *j = malloc(sizeof(journal_t));
		if (j != NULL) {
			memset(j, 0, sizeof(journal_t));
			j->fd = -1;
			j->path = strdup(fn);
			j->fslimit = fslimit;
			j->bflags = bflags;
			j->refs = 1;
		}
		return j;
=======
>>>>>>> 1c391d5a
	}
	
	/* File lock. */
	struct flock fl;
	memset(&fl, 0, sizeof(struct flock));
	fl.l_type = F_WRLCK;
	fl.l_whence = SEEK_SET;
	fl.l_start = 0;
	fl.l_len = 0;
	fl.l_pid = getpid();
	
	/* Attempt to lock. */
	dbg_journal_verb("journal: locking journal %s\n", fn);
	int ret = fcntl(fd, F_SETLK, &fl);
	
	/* Lock. */
	if (ret < 0) {
		struct flock efl;
		memcpy(&efl, &fl, sizeof(struct flock));
		fcntl(fd, F_GETLK, &efl);
		log_server_warning("Journal file '%s' is locked by process "
		                   "PID=%d, waiting for process to "
		                   "release lock.\n",
		                   fn, efl.l_pid);
		ret = fcntl(fd, F_SETLKW, &fl);
	}
	fl.l_type  = F_UNLCK;
	dbg_journal("journal: locked journal %s (returned %d)\n", fn, ret);
	
	/* Read magic bytes. */
	dbg_journal("journal: reading magic bytes\n");
	const char magic_req[MAGIC_LENGTH] = MAGIC_BYTES;
	char magic[MAGIC_LENGTH];
	if (!sfread(magic, MAGIC_LENGTH, fd)) {
		dbg_journal_detail("journal: cannot read magic bytes\n");
		fcntl(fd, F_SETLK, &fl);
		close(fd);
		return NULL;
	}
	if (memcmp(magic, magic_req, MAGIC_LENGTH) != 0) {
		log_server_warning("Journal file '%s' version is too old, "
		                   "it will be flushed.\n", fn);
		fcntl(fd, F_SETLK, &fl);
		close(fd);
		return NULL;
	}
	
	/* Check for lazy mode. */
	if (mode & JOURNAL_LAZY) {
		dbg_journal("journal: opening journal %s lazily\n", fn);
		journal_t *j = malloc(sizeof(journal_t));
		if (j != NULL) {
			memset(j, 0, sizeof(journal_t));
			j->fd = -1;
			j->path = strdup(fn);
			j->fslimit = fslimit;
			j->bflags = bflags;
			j->refs = 1;
		}
		fcntl(fd, F_SETLK, &fl);
		close(fd);
		return j;
	}

	/* Read maximum number of entries. */
	uint16_t max_nodes = 512;
	if (!sfread(&max_nodes, sizeof(uint16_t), fd)) {
		dbg_journal_detail("journal: cannot read max_nodes\n");
		fcntl(fd, F_SETLK, &fl);
		close(fd);
		return NULL;
	}
	
	/* Check max_nodes, but this is riddiculous. */
	if (max_nodes == 0) {
		dbg_journal_detail("journal: max_nodes is invalid\n");
		fcntl(fd, F_SETLK, &fl);
		close(fd);
		return NULL;
	}

	/* Allocate journal structure. */
	const size_t node_len = sizeof(journal_node_t);
	journal_t *j = malloc(sizeof(journal_t) + max_nodes * node_len);
	memset(j, 0, sizeof(journal_t) + max_nodes * node_len);
	if (!j) {
		dbg_journal_detail("journal: cannot allocate journal\n");
		fcntl(fd, F_SETLK, &fl);
		close(fd);
		return NULL;
	}
	j->qhead = j->qtail = 0;
	j->fd = fd;
	j->max_nodes = max_nodes;
	j->bflags = bflags;
	j->refs = 1;

	/* Load node queue state. */
	if (!sfread(&j->qhead, sizeof(uint16_t), fd)) {
		dbg_journal_detail("journal: cannot read qhead\n");
		fcntl(fd, F_SETLK, &fl);
		close(fd);
		free(j);
		return NULL;
	}

	/* Load queue tail. */
	if (!sfread(&j->qtail, sizeof(uint16_t), fd)) {
		dbg_journal_detail("journal: cannot read qtail\n");
		fcntl(fd, F_SETLK, &fl);
		close(fd);
		free(j);
		return NULL;
	}
	
	/* Check head + tail */
	if (j->qtail > max_nodes || j->qhead > max_nodes) {
		dbg_journal_detail("journal: queue pointers corrupted\n");
		fcntl(fd, F_SETLK, &fl);
		close(fd);
		free(j);
		return NULL;
	}

	/* Load empty segment descriptor. */
	if (!sfread(&j->free, node_len, fd)) {
		dbg_journal_detail("journal: cannot read free segment ptr\n");
		fcntl(fd, F_SETLK, &fl);
		close(fd);
		free(j);
		return NULL;
	}

	/* Read journal descriptors table. */
	if (!sfread(&j->nodes, max_nodes * node_len, fd)) {
		dbg_journal_detail("journal: cannot read node table\n");
		fcntl(fd, F_SETLK, &fl);
		close(fd);
		free(j);
		return NULL;
	}
	
	/* Get journal file size. */
	struct stat st;
	if (stat(fn, &st) < 0) {
		dbg_journal_detail("journal: cannot get journal fsize\n");
		fcntl(fd, F_SETLK, &fl);
		close(fd);
		free(j);
		return NULL;
	}

	/* Set file size. */
	j->fsize = st.st_size;
	if (fslimit == 0) {
		j->fslimit = FSLIMIT_INF;
	} else {
		j->fslimit = (size_t)fslimit;
	}
	
	dbg_journal("journal: opened journal size=%u, queue=<%u, %u>, fd=%d\n",
	            max_nodes, j->qhead, j->qtail, j->fd);	
	
	/* Check node queue. */
	unsigned qtail_free = (jnode_flags(j, j->qtail) <= JOURNAL_FREE);
	unsigned qhead_free = j->max_nodes - 1; /* Left of qhead must be free.*/
	if (j->qhead > 0) { 
		qhead_free = (j->qhead - 1);
	}
	qhead_free = (jnode_flags(j, qhead_free) <= JOURNAL_FREE);
	if ((j->qhead != j->qtail) && (!qtail_free || !qhead_free)) {
		log_server_warning("Recovering journal '%s' metadata "
		                   "after crash.\n",
		                   fn);
		ret = journal_recover(j);
		if (ret != KNOTD_EOK) {
			log_server_error("Journal file '%s' is unrecoverable, "
			                 "metadata corrupted - %s\n",
			                 fn, knotd_strerror(ret));
			fcntl(fd, F_SETLK, &fl);
			close(fd);
			free(j);
			return NULL;
		}
	}

	/* Save file lock. */
	fl.l_type = F_WRLCK;
	memcpy(&j->fl, &fl, sizeof(struct flock));

	return j;
}

int journal_fetch(journal_t *journal, uint64_t id,
		  journal_cmp_t cf, journal_node_t** dst)
{
	if (journal == 0 || dst == 0) {
		return KNOTD_EINVAL;
	}
	
	/* Check compare function. */
	if (!cf) {
		cf = journal_cmp_eq;
	}

	/*! \todo Organize journal descriptors in btree? */
	size_t i = jnode_prev(journal, journal->qtail);
	size_t endp = jnode_prev(journal, journal->qhead);
	for(; i != endp; i = jnode_prev(journal, i)) {
		if (cf(journal->nodes[i].id, id) == 0) {
			*dst = journal->nodes + i;
			return KNOTD_EOK;
		}
	}

	return KNOTD_ENOENT;
}

int journal_read(journal_t *journal, uint64_t id, journal_cmp_t cf, char *dst)
{
	if (journal == 0 || dst == 0) {
		return KNOTD_EINVAL;
	}
	
	journal_node_t *n = 0;
	if(journal_fetch(journal, id, cf, &n) != 0) {
		dbg_journal("journal: failed to fetch node with id=%llu\n",
		            (unsigned long long)id);
		return KNOTD_ENOENT;
	}

	/* Check valid flag. */
	if (!(n->flags & JOURNAL_VALID)) {
		dbg_journal("journal: node with id=%llu is invalid "
		            "(flags=0x%hx)\n", (unsigned long long)id, n->flags);
		return KNOTD_EINVAL;
	}

	dbg_journal("journal: reading node with id=%llu, data=<%u, %u>, flags=0x%hx\n",
	            (unsigned long long)id, n->pos, n->pos + n->len, n->flags);

	/* Seek journal node. */
	lseek(journal->fd, n->pos, SEEK_SET);

	/* Read journal node content. */
	if (!sfread(dst, n->len, journal->fd)) {
		return KNOTD_ERROR;
	}

	return KNOTD_EOK;
}

int journal_write(journal_t *journal, uint64_t id, const char *src, size_t size)
{
	if (journal == 0 || src == 0) {
		return KNOTD_EINVAL;
	}
	
	const size_t node_len = sizeof(journal_node_t);

	/* Find next free node. */
	uint16_t jnext = (journal->qtail + 1) % journal->max_nodes;

	dbg_journal("journal: will write id=%llu, node=%u, size=%zu, fsize=%zu\n",
	            (unsigned long long)id, journal->qtail, size, journal->fsize);

	/* Calculate remaining bytes to reach file size limit. */
	size_t fs_remaining = journal->fslimit - journal->fsize;

	/* Increase free segment if on the end of file. */
	journal_node_t *n = journal->nodes + journal->qtail;
	if (journal->free.pos + journal->free.len == journal->fsize) {

		dbg_journal_verb("journal: * is last node\n");

		/* Grow journal file until the size limit. */
		if(journal->free.len < size && size <= fs_remaining) {
			size_t diff = size - journal->free.len;
			dbg_journal("journal: * growing by +%zu, pos=%u, "
			            "new fsize=%zu\n",
			            diff, journal->free.pos,
			            journal->fsize + diff);
			journal->fsize += diff; /* Appending increases file size. */
			journal->free.len += diff;

		}

		/*  Rewind if resize is needed, but the limit is reached. */
		if(journal->free.len < size && size > fs_remaining) {
			journal_node_t *head = journal->nodes + journal->qhead;
			journal->fsize = journal->free.pos;
			journal->free.pos = head->pos;
			journal->free.len = 0;
			dbg_journal_verb("journal: * fslimit reached, "
			                 "rewinding to %u\n",
			                 head->pos);
			dbg_journal_verb("journal: * file size trimmed to %zu\n",
			                 journal->fsize);
		}
	}
	
	/* Evict occupied nodes if necessary. */
	while (journal->free.len < size ||
	       journal->nodes[jnext].flags > JOURNAL_FREE) {

		/* Evict least recent node if not empty. */
		journal_node_t *head = journal->nodes + journal->qhead;

		/* Check if it has been synced to disk. */
		if (head->flags & JOURNAL_DIRTY) {
			return KNOTD_EAGAIN;
		}

		/* Write back evicted node. */
		head->flags = JOURNAL_FREE;
		lseek(journal->fd, JOURNAL_HSIZE + (journal->qhead + 1) * node_len, SEEK_SET);
		if (!sfwrite(head, node_len, journal->fd)) {
			return KNOTD_ERROR;
		}

		dbg_journal("journal: * evicted node=%u, growing by +%u\n",
			      journal->qhead, head->len);

		/* Write back query state. */
		journal->qhead = (journal->qhead + 1) % journal->max_nodes;
		uint16_t qstate[2] = {journal->qhead, journal->qtail};
		lseek(journal->fd, JOURNAL_HSIZE - 2 * sizeof(uint16_t), SEEK_SET);
		if (!sfwrite(qstate, 2 * sizeof(uint16_t), journal->fd)) {
			return KNOTD_ERROR;
		}

		/* Increase free segment. */
		journal->free.len += head->len;
	}

	/* Invalidate node and write back. */
	n->id = id;
	n->pos = journal->free.pos;
	n->len = size;
	n->flags = JOURNAL_FREE;
	journal_update(journal, n);

	/* Write data to permanent storage. */
	lseek(journal->fd, n->pos, SEEK_SET);
	if (!sfwrite(src, size, journal->fd)) {
		return KNOTD_ERROR;
	}

	/* Mark node as valid and write back. */
	n->flags = JOURNAL_VALID | journal->bflags;
	journal_update(journal, n);

	/* Handle free segment on node rotation. */
	if (journal->qtail > jnext && journal->fslimit == FSLIMIT_INF) {
		/* Trim free space. */
		journal->fsize -= journal->free.len;
		dbg_journal_verb("journal: * trimmed filesize to %zu\n",
		                 journal->fsize);

		/* Rewind free segment. */
		journal_node_t *n = journal->nodes + jnext;
		journal->free.pos = n->pos;
		journal->free.len = 0;

	} else {
		/* Mark used space. */
		journal->free.pos += size;
		journal->free.len -= size;
	}
	dbg_journal("journal: finished node=%u, data=<%u, %u> free=<%u, %u>\n",
	            journal->qtail, n->pos, n->pos + n->len,
	            journal->free.pos,
	            journal->free.pos + journal->free.len);

	/* Write back free segment state. */
	lseek(journal->fd, JOURNAL_HSIZE, SEEK_SET);
	if (!sfwrite(&journal->free, node_len, journal->fd)) {
		/* Node is marked valid and failed to shrink free space,
		 * node will be overwritten on the next write. Return error.
		 */
		dbg_journal("journal: failed to write back "
		            "free segment descriptor\n");
		return KNOTD_ERROR;
	}
	
	/* Node write successful. */
	journal->qtail = jnext;

	/* Write back queue state, not essential as it may be recovered.
	 * qhead - lowest valid node identifier (least recent)
	 * qtail - highest valid node identifier (most recently used)
	 */
	uint16_t qstate[2] = {journal->qhead, journal->qtail};
	lseek(journal->fd, JOURNAL_HSIZE - 2 * sizeof(uint16_t), SEEK_SET);
	if (!sfwrite(qstate, 2 * sizeof(uint16_t), journal->fd)) {
		dbg_journal("journal: failed to write back queue state\n");
		return KNOTD_ERROR;
	}

	/*! \todo Delayed write-back? (issue #964) */
	dbg_journal_verb("journal: write of finished, nqueue=<%u, %u>\n",
	                 journal->qhead, journal->qtail);

	return KNOTD_EOK;
}

int journal_walk(journal_t *journal, journal_apply_t apply)
{
	int ret = KNOTD_EOK;
	size_t i = journal->qhead;
	for(; i != journal->qtail; i = (i + 1) % journal->max_nodes) {
		/* Apply function. */
		ret = apply(journal, journal->nodes + i);
	}

	return ret;
}

int journal_update(journal_t *journal, journal_node_t *n)
{
	if (!journal || !n) {
		return KNOTD_EINVAL;
	}

	/* Calculate node offset. */
	const size_t node_len = sizeof(journal_node_t);
	size_t i = n - journal->nodes;
	if (i > journal->max_nodes) {
		return KNOTD_EINVAL;
	}

	/* Calculate node position in permanent storage. */
	long jn_fpos = JOURNAL_HSIZE + (i + 1) * node_len;

	dbg_journal("journal: syncing journal node=%zu at %ld\n",
		      i, jn_fpos);

	/* Write back. */
	lseek(journal->fd, jn_fpos, SEEK_SET);
	if (!sfwrite(n, node_len, journal->fd)) {
		dbg_journal("journal: failed to writeback node=%llu to %ld\n",
		            (unsigned long long)n->id, jn_fpos);
		return KNOTD_ERROR;
	}

	return KNOTD_EOK;
}

int journal_close(journal_t *journal)
{
	/* Check journal. */
	if (!journal) {
		return KNOTD_EINVAL;
	}
	
	/* Check if lazy. */
	if (journal->fd < 0) {
		free(journal->path);
	} else {
		/* Unlock journal file. */
		journal->fl.l_type = F_UNLCK;
		fcntl(journal->fd, F_SETLK, &journal->fl);
		dbg_journal("journal: unlocked journal %p\n", journal);

		/* Close file. */
		close(journal->fd);
	}
	
	dbg_journal("journal: closed journal %p\n", journal);

	/* Free allocated resources. */
	
	free(journal);

	return KNOTD_EOK;
}

journal_t *journal_retain(journal_t *journal)
{
	/* Return active journal if opened lazily. */
	if (journal != NULL) {
		if (journal->fd < 0) {
			dbg_journal("journal: retain(), opening for rw\n");
			journal = journal_open(journal->path, journal->fslimit, 
			                       0, journal->bflags);
		} else {
			++journal->refs;
			dbg_journal("journal: retain(), ++refcount\n");
		}
	}
	
	return journal;
}


void journal_release(journal_t *journal) {
	if (journal != NULL) {
		if (journal->refs == 1) {
			dbg_journal("journal: release(), closing last\n");
			journal_close(journal);
		} else {
			--journal->refs;
			dbg_journal_verb("journal: release(), --refcount\n");
		}
	}
}<|MERGE_RESOLUTION|>--- conflicted
+++ resolved
@@ -243,26 +243,6 @@
 	if (fd < 0) {
 		dbg_journal("journal: failed to open file '%s'\n", fn);
 		return NULL;
-<<<<<<< HEAD
-	}
-
-	/* Check for lazy mode. */
-	if (mode & JOURNAL_LAZY) {
-		dbg_journal("journal: opening journal %s lazily\n", fn);
-		close(fd);
-		fd = -1;
-		journal_t *j = malloc(sizeof(journal_t));
-		if (j != NULL) {
-			memset(j, 0, sizeof(journal_t));
-			j->fd = -1;
-			j->path = strdup(fn);
-			j->fslimit = fslimit;
-			j->bflags = bflags;
-			j->refs = 1;
-		}
-		return j;
-=======
->>>>>>> 1c391d5a
 	}
 	
 	/* File lock. */

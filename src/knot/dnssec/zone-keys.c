--- conflicted
+++ resolved
@@ -15,37 +15,20 @@
  */
 
 #include <assert.h>
-#include <dirent.h>
+#include <limits.h>
 #include <stdbool.h>
-#include <inttypes.h>
-#include <limits.h>
-
-<<<<<<< HEAD
-#include "common/debug.h"
-#include "common/macros.h"
-#include "common/mem.h"
+
 #include "dnssec/error.h"
-#include "dnssec/kasp.h"
 #include "dnssec/keystore.h"
-#include "dnssec/sign.h"
+#include "knot/common/log.h"
 #include "knot/dnssec/zone-keys.h"
-=======
-#include "knot/common/debug.h"
-#include "libknot/internal/mem.h"
-#include "libknot/internal/macros.h"
-#include "libknot/errcode.h"
-#include "libknot/dname.h"
->>>>>>> 02bd45f4
-#include "libknot/consts.h"
-#include "libknot/dname.h"
-#include "libknot/errcode.h"
 #include "libknot/errcode.h"
 #include "libknot/rrtype/dnskey.h"
 
 /*!
  * \brief Get zone key by a keytag.
  */
-zone_key_t *get_zone_key(const zone_keyset_t *keyset, uint16_t search)
+const zone_key_t *get_zone_key(const zone_keyset_t *keyset, uint16_t search)
 {
 	if (!keyset) {
 		return NULL;
@@ -53,8 +36,7 @@
 
 	for (size_t i = 0; i < keyset->count; i++) {
 		zone_key_t *key = &keyset->keys[i];
-		uint16_t keytag = dnssec_key_get_keytag(key->key);
-		if (keytag == search) {
+		if (dnssec_key_get_keytag(key->key) == search) {
 			return key;
 		}
 	}
@@ -103,7 +85,7 @@
 
 	zone_key->next_event = next;
 
-	// build flags
+	// key use flags
 
 	uint16_t flags = dnssec_key_get_flags(kasp_key->key);
 	zone_key->is_ksk = flags & KNOT_RDATA_DNSKEY_FLAG_KSK;
@@ -118,73 +100,6 @@
 }
 
 /*!
- * \brief Load private keys for active keys.
- */
-static int load_private_keys(const char *kasp_dir, zone_keyset_t *keyset)
-{
-	assert(kasp_dir);
-	assert(keyset);
-
-	int result = KNOT_EOK;
-	char *keystore_dir = NULL;
-	dnssec_keystore_t *keystore = NULL;
-
-	int length = asprintf(&keystore_dir, "%s/keys", kasp_dir);
-	if (length < 0) {
-		result = KNOT_ENOMEM;
-		goto fail;
-	}
-
-	dnssec_keystore_init_pkcs8_dir(&keystore);
-	result = dnssec_keystore_open(keystore, keystore_dir);
-	if (result != DNSSEC_EOK) {
-		goto fail;
-	}
-
-<<<<<<< HEAD
-	for (size_t i = 0; i < keyset->count; i++) {
-		if (!keyset->keys[i].is_active) {
-			continue;
-		}
-
-		dnssec_key_t *key = keyset->keys[i].key;
-		result = dnssec_key_import_private_keystore(key, keystore);
-		if (result != DNSSEC_EOK) {
-			result = KNOT_DNSSEC_EINVALID_KEY;
-			break;
-		}
-	}
-=======
-	key->is_ksk = params->flags & KNOT_RDATA_DNSKEY_FLAG_KSK;
-	key->is_zsk = !key->is_ksk;
->>>>>>> 02bd45f4
-
-	result = KNOT_EOK;
-fail:
-	dnssec_keystore_close(keystore);
-	free(keystore_dir);
-
-	return result;
-}
-
-/*!
-<<<<<<< HEAD
- * \brief Check if there is a functional KSK and ZSK for each used algorithm.
- *
- * \todo [dnssec] move to library
- */
-static int check_keys_validity(const zone_keyset_t *keyset)
-{
-	assert(keyset);
-
-	const int MAX_ALGORITHMS = DNSSEC_KEY_ALGORITHM_ECDSA_P384_SHA384 + 1;
-	struct {
-		bool published;
-		bool ksk_enabled;
-		bool zsk_enabled;
-	} algorithms[MAX_ALGORITHMS];
-	memset(algorithms, 0, sizeof(algorithms));
-=======
  * \brief Algorithm usage information.
  */
 typedef struct algorithm_usage {
@@ -208,43 +123,23 @@
  * If one key type is unavailable (not just inactive and not-published), the
  * algorithm is switched to Single-Type Signing Scheme.
  */
-static int prepare_and_check_keys(const knot_dname_t *zone_name,
-                                  knot_zone_keys_t *keys)
+static int prepare_and_check_keys(const char *zone_name, zone_keyset_t *keyset)
 {
 	assert(zone_name);
-	assert(keys);
+	assert(keyset);
 
 	const size_t max_algorithms = KNOT_DNSSEC_ALG_ECDSAP384SHA384 + 1;
 	algorithm_usage_t usage[max_algorithms];
 	memset(usage, 0, max_algorithms * sizeof(algorithm_usage_t));
->>>>>>> 02bd45f4
 
 	// count available keys
 
-<<<<<<< HEAD
-	for (size_t i = 0; i < keyset->count; i++) {
-		const zone_key_t *key = &keyset->keys[i];
-		dnssec_key_algorithm_t a = dnssec_key_get_algorithm(key->key);
-		assert(a < MAX_ALGORITHMS);
-
-		if (key->is_public) {
-			// public key creates a requirement for an algorithm
-			algorithms[a].published = true;
-
-			// need fully enabled ZSK and KSK for each algorithm
-			if (key->is_active) {
-				if (key->is_ksk) {
-					algorithms[a].ksk_enabled = true;
-				}
-				if (key->is_zsk) {
-					algorithms[a].zsk_enabled = true;
-				}
-			}
-=======
-	knot_zone_key_t *key = NULL;
-	WALK_LIST(key, keys->list) {
-		assert(key->dnssec_key.algorithm < max_algorithms);
-		algorithm_usage_t *u = &usage[key->dnssec_key.algorithm];
+	for (size_t i = 0; i < keyset->count; i++) {
+		zone_key_t *key = &keyset->keys[i];
+		uint8_t algorithm = dnssec_key_get_algorithm(key->key);
+
+		assert(algorithm < max_algorithms);
+		algorithm_usage_t *u = &usage[algorithm];
 
 		if (key->is_ksk) { u->ksk_count += 1; }
 		if (key->is_zsk) { u->zsk_count += 1; }
@@ -258,17 +153,16 @@
 		// either KSK or ZSK keys are available
 		if ((u->ksk_count == 0) != (u->zsk_count == 0)) {
 			u->is_stss = true;
-			log_zone_info(zone_name, "DNSSEC, Single-Type Signing "
-			              "scheme enabled, algorithm '%d'", i);
->>>>>>> 02bd45f4
+			log_zone_str_info(zone_name, "DNSSEC, Single-Type Signing "
+			                  "scheme enabled, algorithm '%d'", i);
 		}
 	}
 
 	// update key flags for STSS, collect information about usage
 
-	WALK_LIST(key, keys->list) {
-		assert(key->dnssec_key.algorithm < max_algorithms);
-		algorithm_usage_t *u = &usage[key->dnssec_key.algorithm];
+	for (size_t i = 0; i < keyset->count; i++) {
+		zone_key_t *key = &keyset->keys[i];
+		algorithm_usage_t *u = &usage[dnssec_key_get_algorithm(key->key)];
 
 		if (u->is_stss) {
 			key->is_ksk = true;
@@ -304,6 +198,51 @@
 }
 
 /*!
+ * \brief Load private keys for active keys.
+ */
+static int load_private_keys(const char *kasp_dir, zone_keyset_t *keyset)
+{
+	assert(kasp_dir);
+	assert(keyset);
+
+	int result = KNOT_EOK;
+	char *keystore_dir = NULL;
+	dnssec_keystore_t *keystore = NULL;
+
+	int length = asprintf(&keystore_dir, "%s/keys", kasp_dir);
+	if (length < 0) {
+		result = KNOT_ENOMEM;
+		goto fail;
+	}
+
+	dnssec_keystore_init_pkcs8_dir(&keystore);
+	result = dnssec_keystore_open(keystore, keystore_dir);
+	if (result != DNSSEC_EOK) {
+		goto fail;
+	}
+
+	for (size_t i = 0; i < keyset->count; i++) {
+		if (!keyset->keys[i].is_active) {
+			continue;
+		}
+
+		dnssec_key_t *key = keyset->keys[i].key;
+		result = dnssec_key_import_private_keystore(key, keystore);
+		if (result != DNSSEC_EOK) {
+			result = KNOT_DNSSEC_EINVALID_KEY;
+			break;
+		}
+	}
+
+	result = KNOT_EOK;
+fail:
+	dnssec_keystore_close(keystore);
+	free(keystore_dir);
+
+	return result;
+}
+
+/*!
  * \brief Log information about zone keys.
  */
 static void log_key_info(const zone_key_t *key, const char *zone_name)
@@ -326,11 +265,13 @@
 int load_zone_keys(const char *keydir_name, const char *zone_name,
                    zone_keyset_t *keyset_ptr)
 {
+	#warning "Doesn't check if NSEC3 is enabled."
+
 	if (!keydir_name || !zone_name || !keyset_ptr) {
 		return KNOT_EINVAL;
 	}
 
-	zone_keyset_t keyset = {0};
+	zone_keyset_t keyset = { 0 };
 
 	dnssec_kasp_init_dir(&keyset.kasp);
 	assert(keyset.kasp);
@@ -342,19 +283,12 @@
 		return KNOT_ERROR;
 	}
 
-<<<<<<< HEAD
 	r = dnssec_kasp_zone_load(keyset.kasp, zone_name, &keyset.kasp_zone);
 	if (r != DNSSEC_EOK) {
 		log_zone_str_error(zone_name, "DNSSEC, failed to get zone from KASP (%s)",
 		                   dnssec_strerror(r));
 		free_zone_keys(&keyset);
 		return KNOT_ERROR;
-=======
-	closedir(keydir);
-
-	if (result == KNOT_EOK) {
-		result = prepare_and_check_keys(zone_name, keys);
->>>>>>> 02bd45f4
 	}
 
 	dnssec_list_t *kasp_keys = dnssec_kasp_zone_get_keys(keyset.kasp_zone);
@@ -380,7 +314,7 @@
 	}
 	assert(i == keyset.count);
 
-	r = check_keys_validity(&keyset);
+	r = prepare_and_check_keys(zone_name, &keyset);
 	if (r != KNOT_EOK) {
 		log_zone_str_error(zone_name, "DNSSEC, keys validation failed (%s)",
 		                   knot_strerror(r));
@@ -391,11 +325,10 @@
 	r = load_private_keys(keydir_name, &keyset);
 	if (r != KNOT_EOK) {
 		free_zone_keys(&keyset);
-		return r;
-	}
-
-	*keyset_ptr = keyset;
-	return KNOT_EOK;
+		return KNOT_ERROR;
+	}
+
+	return DNSSEC_EOK;
 }
 
 /*!
@@ -412,14 +345,14 @@
 	}
 
 	dnssec_kasp_zone_free(keyset->kasp_zone);
-	dnssec_kasp_close(keyset->kasp);
+	dnssec_kasp_deinit(keyset->kasp);
 	free(keyset->keys);
 
 	memset(keyset, '\0', sizeof(*keyset));
 }
 
 /*!
- * \brief Get timestamp of the next key event.
+ * \brief Get timestamp of next key event.
  */
 time_t knot_get_next_zone_key_event(const zone_keyset_t *keyset)
 {

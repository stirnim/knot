/*  Copyright (C) 2011 CZ.NIC, z.s.p.o. <knot-dns@labs.nic.cz>

    This program is free software: you can redistribute it and/or modify
    it under the terms of the GNU General Public License as published by
    the Free Software Foundation, either version 3 of the License, or
    (at your option) any later version.

    This program is distributed in the hope that it will be useful,
    but WITHOUT ANY WARRANTY; without even the implied warranty of
    MERCHANTABILITY or FITNESS FOR A PARTICULAR PURPOSE.  See the
    GNU General Public License for more details.

    You should have received a copy of the GNU General Public License
    along with this program.  If not, see <http://www.gnu.org/licenses/>.
 */

#include <assert.h>

#include "knot/zone/zone-contents.h"
#include "common/debug.h"
#include "libknot/rrset.h"
#include "common/base32hex.h"
#include "common/descriptor.h"
#include "common/hattrie/hat-trie.h"
#include "knot/dnssec/zone-nsec.h"
#include "knot/dnssec/zone-sign.h"
#include "knot/zone/zone-tree.h"
#include "libknot/packet/wire.h"
#include "libknot/consts.h"
#include "libknot/rdata.h"

/*----------------------------------------------------------------------------*/
/* Non-API functions                                                          */
/*----------------------------------------------------------------------------*/

typedef struct {
	knot_zone_contents_apply_cb_t func;
	void *data;
} knot_zone_tree_func_t;

typedef struct {
	knot_node_t *first_node;
	knot_zone_contents_t *zone;
	knot_node_t *previous_node;
} knot_zone_adjust_arg_t;

/*----------------------------------------------------------------------------*/

const uint8_t KNOT_ZONE_FLAGS_GEN_OLD  = 0;            /* xxxxxx00 */
const uint8_t KNOT_ZONE_FLAGS_GEN_NEW  = 1 << 0;       /* xxxxxx01 */
const uint8_t KNOT_ZONE_FLAGS_GEN_FIN  = 1 << 1;       /* xxxxxx10 */
const uint8_t KNOT_ZONE_FLAGS_GEN_MASK = 3;            /* 00000011 */

/*----------------------------------------------------------------------------*/

static int tree_apply_cb(knot_node_t **node, void *data)
{
	if (node == NULL || data == NULL) {
		return KNOT_EINVAL;
	}

	knot_zone_tree_func_t *f = (knot_zone_tree_func_t *)data;
	return f->func(*node, f->data);
}

/*----------------------------------------------------------------------------*/
/*!
 * \brief Checks if the given node can be inserted into the given zone.
 *
 * Checks if both the arguments are non-NULL and if the owner of the node
 * belongs to the zone (i.e. is a subdomain of the zone apex).
 *
 * \param zone Zone to which the node is going to be inserted.
 * \param node Node to check.
 *
 * \retval KNOT_EOK if both arguments are non-NULL and the node belongs to the
 *         zone.
 * \retval KNOT_EINVAL if either of the arguments is NULL.
 * \retval KNOT_EOUTOFZONE if the node does not belong to the zone.
 */
static int knot_zone_contents_check_node(
	const knot_zone_contents_t *contents, const knot_node_t *node)
{
	if (contents == NULL || node == NULL) {
		return KNOT_EINVAL;
	}

	// assert or just check??
	assert(contents->apex != NULL);

	if (!knot_dname_is_sub(node->owner,
				       knot_node_owner(contents->apex))) {
dbg_zone_exec(
		char *node_owner = knot_dname_to_str(knot_node_owner(node));
		char *apex_owner = knot_dname_to_str(contents->apex->owner);
		dbg_zone("zone: Trying to insert foreign node to a "
			 "zone. Node owner: %s, zone apex: %s\n",
			 node_owner, apex_owner);
		free(node_owner);
		free(apex_owner);
);
		return KNOT_EOUTOFZONE;
	}
	return KNOT_EOK;
}

/*----------------------------------------------------------------------------*/
/*!
 * \brief Destroys all RRSets in a node.
 *
 * This function is designed to be used in the tree-iterating functions.
 *
 * \param node Node to destroy RRSets from.
 * \param data Unused parameter.
 */
static int knot_zone_contents_destroy_node_rrsets_from_tree(
	knot_node_t **tnode, void *data)
{
	UNUSED(data);
	assert(tnode != NULL);
	if (*tnode != NULL) {
		knot_node_free_rrsets(*tnode);
		knot_node_free(tnode);
	}

	return KNOT_EOK;
}

/*----------------------------------------------------------------------------*/

static int knot_zone_contents_nsec3_name(const knot_zone_contents_t *zone,
                                         const knot_dname_t *name,
                                         knot_dname_t **nsec3_name)
{
	assert(nsec3_name != NULL);
	*nsec3_name = NULL;

	const knot_nsec3_params_t *nsec3_params =
		knot_zone_contents_nsec3params(zone);

	if (nsec3_params == NULL) {
		return KNOT_ENSEC3PAR;
	}

	*nsec3_name = knot_create_nsec3_owner(name, zone->apex->owner,
	                                      nsec3_params);
	if (*nsec3_name == NULL) {
		return KNOT_ERROR;
	}

	return KNOT_EOK;
}

/*! \brief Link pointers to additional nodes for this RRSet. */
static int discover_additionals(struct rr_data *rr_data,
                                knot_zone_contents_t *zone)
{
	const knot_node_t *node = NULL, *encloser = NULL, *prev = NULL;
	const knot_dname_t *dname = NULL;
	const knot_rrs_t *rrs = &rr_data->rrs;

	/* Create new additional nodes. */
	uint16_t rdcount = rrs->rr_count;
	if (rr_data->additional) {
		free(rr_data->additional);
	}
	rr_data->additional = malloc(rdcount * sizeof(knot_node_t *));
	if (rr_data->additional == NULL) {
		ERR_ALLOC_FAILED;
		return KNOT_ENOMEM;
	}

	for (uint16_t i = 0; i < rdcount; i++) {

		/* Try to find node for the dname in the RDATA. */
		dname = knot_rrs_name(rrs, i, rr_data->type);
		knot_zone_contents_find_dname(zone, dname, &node, &encloser, &prev);
		if (node == NULL && encloser && encloser->wildcard_child) {
			node = encloser->wildcard_child;
		}

		rr_data->additional[i] = (knot_node_t *)node;
	}

	return KNOT_EOK;
}

/*----------------------------------------------------------------------------*/

static int adjust_pointers(knot_node_t **tnode, void *data)
{
	assert(data != NULL);
	assert(tnode != NULL);
	knot_zone_adjust_arg_t *args = (knot_zone_adjust_arg_t *)data;
	knot_node_t *node = *tnode;

	// remember first node

	if (args->first_node == NULL) {
		args->first_node = node;
	}

	// check if this node is not a wildcard child of its parent

	if (knot_dname_is_wildcard(knot_node_owner(node))) {
		assert(knot_node_parent(node) != NULL);
		knot_node_set_wildcard_child(knot_node_get_parent(node), node);
	}

	// set flags (delegation point, non-authoritative)

	if (knot_node_parent(node)
	    && (knot_node_is_deleg_point(knot_node_parent(node))
		|| knot_node_is_non_auth(knot_node_parent(node)))
	) {
		knot_node_set_non_auth(node);
	} else if (knot_node_rrtype_exists(node, KNOT_RRTYPE_NS)
		   && node != args->zone->apex) {
		knot_node_set_deleg_point(node);
	} else {
		knot_node_set_auth(node);
	}

	// set pointer to previous node

	knot_node_set_previous(node, args->previous_node);

	// update remembered previous pointer only if authoritative

	if (!knot_node_is_non_auth(node) && knot_node_rrset_count(node) > 0) {
		args->previous_node = node;
	}

	return KNOT_EOK;
}

static int adjust_nsec3_pointers(knot_node_t **tnode, void *data)
{
	assert(data != NULL);
	assert(tnode != NULL);
	knot_zone_adjust_arg_t *args = (knot_zone_adjust_arg_t *)data;
	knot_node_t *node = *tnode;
	// Connect to NSEC3 node (only if NSEC3 tree is not empty)
	knot_node_t *nsec3 = NULL;
	knot_dname_t *nsec3_name = NULL;
	int ret = knot_zone_contents_nsec3_name(args->zone,
	                                        knot_node_owner(node),
	                                        &nsec3_name);
	if (ret == KNOT_EOK) {
		assert(nsec3_name);
		knot_zone_tree_get(args->zone->nsec3_nodes, nsec3_name, &nsec3);
		knot_node_set_nsec3_node(node, nsec3);
	} else if (ret == KNOT_ENSEC3PAR) {
		knot_node_set_nsec3_node(node, NULL);
		ret = KNOT_EOK;
	}

	knot_dname_free(&nsec3_name, NULL);
	return ret;
}

/*!
 * \brief Adjust normal (non NSEC3) node.
 *
 * Set:
 * - pointer to wildcard childs in parent nodes if applicable
 * - flags (delegation point, non-authoritative)
 * - pointer to previous node
 * - parent pointers
 *
 * \param tnode  Zone node to adjust.
 * \param data   Adjusting parameters (knot_zone_adjust_arg_t *).
 */
static int knot_zone_contents_adjust_normal_node(knot_node_t **tnode,
                                                 void *data)
{
	assert(data != NULL);
	assert(tnode != NULL && *tnode);
	// Do cheap operations first
	int ret = adjust_pointers(tnode, data);
	if (ret != KNOT_EOK) {
		return ret;
	}

	// Connect nodes to their NSEC3 nodes
	return adjust_nsec3_pointers(tnode, data);
}

/*----------------------------------------------------------------------------*/

/*!
 * \brief Adjust NSEC3 node.
 *
 * Set:
 * - pointer to previous node
 * - pointer to node stored in owner dname
 *
 * \param tnode  Zone node to adjust.
 * \param data   Adjusting parameters (knot_zone_adjust_arg_t *).
 */
static int knot_zone_contents_adjust_nsec3_node(knot_node_t **tnode,
                                                void *data)
{
	assert(data != NULL);
	assert(tnode != NULL);

	knot_zone_adjust_arg_t *args = (knot_zone_adjust_arg_t *)data;
	knot_node_t *node = *tnode;

	// remember first node

	if (args->first_node == NULL) {
		args->first_node = node;
	}

	// set previous node

	knot_node_set_previous(node, args->previous_node);
	args->previous_node = node;

	return KNOT_EOK;
}

/*! \brief Discover additional records for affected nodes. */
static int adjust_additional(knot_node_t **tnode, void *data)
{
	assert(data != NULL);
	assert(tnode != NULL);

	int ret = KNOT_EOK;
	knot_zone_adjust_arg_t *args = (knot_zone_adjust_arg_t *)data;
	knot_node_t *node = *tnode;

	/* Lookup additional records for specific nodes. */
	for(uint16_t i = 0; i < node->rrset_count; ++i) {
		struct rr_data *rr_data = &node->rrs[i];
		if (knot_rrtype_additional_needed(rr_data->type)) {
			ret = discover_additionals(rr_data, args->zone);
			if (ret != KNOT_EOK) {
				break;
			}
		}
	}

	return ret;
}

/*----------------------------------------------------------------------------*/
/*!
 * \brief Tries to find the given domain name in the zone tree.
 *
 * \param zone Zone to search in.
 * \param name Domain name to find.
 * \param node Found node.
 * \param previous Previous node in canonical order (i.e. the one directly
 *                 preceding \a name in canonical order, regardless if the name
 *                 is in the zone or not).
 *
 * \retval <> 0 if the domain name was found. In such case \a node holds the
 *              zone node with \a name as its owner. \a previous is set
 *              properly.
 * \retval 0 if the domain name was not found. \a node may hold any (or none)
 *           node. \a previous is set properly.
 */
static int knot_zone_contents_find_in_tree(knot_zone_tree_t *tree,
                                           const knot_dname_t *name,
                                           knot_node_t **node,
                                           knot_node_t **previous)
{
	assert(tree != NULL);
	assert(name != NULL);
	assert(node != NULL);
	assert(previous != NULL);

	knot_node_t *found = NULL, *prev = NULL;

	int exact_match = knot_zone_tree_get_less_or_equal(tree, name, &found,
							   &prev);

	assert(exact_match >= 0);
	*node = found;
	*previous = prev;

	return exact_match;
}

/*----------------------------------------------------------------------------*/

static int knot_zc_nsec3_parameters_match(const knot_rrs_t *rrs,
                                          const knot_nsec3_params_t *params,
                                          size_t rdata_pos)
{
	assert(rrs != NULL && params != NULL);

	dbg_zone_detail("RDATA algo: %u, iterations: %u, salt length: %u, salt:"
			" %.*s\n",
			knot_rrs_nsec3_algorithm(rrs, rdata_pos),
			knot_rrs_nsec3_iterations(rrs, rdata_pos),
			knot_rrs_nsec3_salt_length(rrs, rdata_pos),
			knot_rrs_nsec3_salt_length(rrs, rdata_pos),
			knot_rrs_nsec3_salt(rrs, rdata_pos));
	dbg_zone_detail("NSEC3PARAM algo: %u, iterations: %u, salt length: %u, "
			"salt: %.*s\n",  params->algorithm, params->iterations,
			params->salt_length, params->salt_length, params->salt);

	return (knot_rrs_nsec3_algorithm(rrs, rdata_pos) == params->algorithm
		&& knot_rrs_nsec3_iterations(rrs, rdata_pos) == params->iterations
		&& knot_rrs_nsec3_salt_length(rrs, rdata_pos) == params->salt_length
		&& strncmp((const char *)knot_rrs_nsec3_salt(rrs, rdata_pos),
			   (const char *)params->salt, params->salt_length)
		   == 0);
}

/*----------------------------------------------------------------------------*/
/* API functions                                                              */
/*----------------------------------------------------------------------------*/

knot_zone_contents_t *knot_zone_contents_new(const knot_dname_t *apex_name)
{
	dbg_zone("%s(%p)\n", __func__, apex_name);
	if (apex_name == NULL) {
		return NULL;
	}

	knot_zone_contents_t *contents = malloc(sizeof(knot_zone_contents_t));
	if (contents == NULL) {
		return NULL;
	}

	memset(contents, 0, sizeof(knot_zone_contents_t));
	contents->node_count = 1;
	contents->apex = knot_node_new(apex_name, NULL, 0);
	if (contents->apex == NULL) {
		goto cleanup;
	}

	contents->nodes = knot_zone_tree_create();
	if (contents->nodes == NULL) {
		goto cleanup;
	}

	if (knot_zone_tree_insert(contents->nodes, contents->apex) != KNOT_EOK) {
		goto cleanup;
	}

	return contents;

cleanup:
	dbg_zone("%s: failure to initialize contents %p\n", __func__, contents);
	free(contents->nodes);
	free(contents->nsec3_nodes);
	free(contents);
	return NULL;
}

/*----------------------------------------------------------------------------*/

int knot_zone_contents_gen_is_old(const knot_zone_contents_t *contents)
{
	return ((contents->flags & KNOT_ZONE_FLAGS_GEN_MASK)
		== KNOT_ZONE_FLAGS_GEN_OLD);
}

/*----------------------------------------------------------------------------*/

int knot_zone_contents_gen_is_new(const knot_zone_contents_t *contents)
{
	return ((contents->flags & KNOT_ZONE_FLAGS_GEN_MASK)
		== KNOT_ZONE_FLAGS_GEN_NEW);
}

/*----------------------------------------------------------------------------*/

void knot_zone_contents_set_gen_old(knot_zone_contents_t *contents)
{
	contents->flags &= ~KNOT_ZONE_FLAGS_GEN_MASK;
	contents->flags |= KNOT_ZONE_FLAGS_GEN_OLD;
}

/*----------------------------------------------------------------------------*/

void knot_zone_contents_set_gen_new(knot_zone_contents_t *contents)
{
	contents->flags &= ~KNOT_ZONE_FLAGS_GEN_MASK;
	contents->flags |= KNOT_ZONE_FLAGS_GEN_NEW;
}

static knot_node_t *knot_zone_contents_get_node(const knot_zone_contents_t *zone,
				    const knot_dname_t *name)
{
	if (zone == NULL || name == NULL) {
		return NULL;
	}

	knot_node_t *n;
	int ret = knot_zone_tree_get(zone->nodes, name, &n);
	if (ret != KNOT_EOK) {
		dbg_zone("Failed to find name in the zone tree.\n");
		return NULL;
	}

	return n;
}

/*----------------------------------------------------------------------------*/

static int knot_zone_contents_add_node(knot_zone_contents_t *zone,
                                  knot_node_t *node, int create_parents,
                                  uint8_t flags)
{
	if (zone == NULL || node == NULL) {
		return KNOT_EINVAL;
	}

dbg_zone_exec_detail(
	char *name = knot_dname_to_str(knot_node_owner(node));
	dbg_zone_detail("Adding node to zone: %s.\n", name);
	free(name);
);

	int ret = 0;
	if ((ret = knot_zone_contents_check_node(zone, node)) != 0) {
		dbg_zone("Node check failed.\n");
		return ret;
	}

	ret = knot_zone_tree_insert(zone->nodes, node);
	if (ret != KNOT_EOK) {
		dbg_zone("Failed to insert node into zone tree.\n");
		return ret;
	}

	++zone->node_count;

	if (!create_parents) {
		return KNOT_EOK;
	}

	dbg_zone_detail("Creating parents of the node.\n");

	/* No parents for root domain. */
	if (*node->owner == '\0')
		return KNOT_EOK;

	knot_node_t *next_node = NULL;
	const uint8_t *parent = knot_wire_next_label(knot_node_owner(node), NULL);

	if (knot_dname_cmp(knot_node_owner(zone->apex), parent) == 0) {
		dbg_zone_detail("Zone apex is the parent.\n");
		knot_node_set_parent(node, zone->apex);

		// check if the node is not wildcard child of the parent
		if (knot_dname_is_wildcard(knot_node_owner(node))) {
			knot_node_set_wildcard_child(zone->apex, node);
		}
	} else {
		while (parent != NULL &&
		       !(next_node = knot_zone_contents_get_node(zone, parent))) {

			/* Create a new node. */
			dbg_zone_detail("Creating new node.\n");
			next_node = knot_node_new(parent, NULL, flags);
			if (next_node == NULL) {
				return KNOT_ENOMEM;
			}

			/* Insert node to a tree. */
			dbg_zone_detail("Inserting new node to zone tree.\n");
			ret = knot_zone_tree_insert(zone->nodes, next_node);
			if (ret != KNOT_EOK) {
				knot_node_free(&next_node);
				return ret;
			}

			/* Update node pointers. */
			knot_node_set_parent(node, next_node);
			if (knot_dname_is_wildcard(knot_node_owner(node))) {
				knot_node_set_wildcard_child(next_node, node);
			}

			++zone->node_count;

			dbg_zone_detail("Next parent.\n");
			node = next_node;
			parent = knot_wire_next_label(parent, NULL);
		}

		// set the found parent (in the zone) as the parent of the last
		// inserted node
		assert(knot_node_parent(node) == NULL);
		knot_node_set_parent(node, next_node);

		dbg_zone_detail("Created all parents.\n");
	}

	return KNOT_EOK;
}

/*----------------------------------------------------------------------------*/

static int knot_zone_contents_add_nsec3_node(knot_zone_contents_t *zone,
                                             knot_node_t *node)
{
	if (zone == NULL || node == NULL) {
		return KNOT_EINVAL;
	}

	int ret = 0;
	if ((ret = knot_zone_contents_check_node(zone, node)) != 0) {
		dbg_zone("Failed node check: %s\n", knot_strerror(ret));
		return ret;
	}

	/* Create NSEC3 tree if not exists. */
	if (zone->nsec3_nodes == NULL) {
		zone->nsec3_nodes = knot_zone_tree_create();
		if (zone->nsec3_nodes == NULL) {
			return KNOT_ENOMEM;
		}
	}

	// how to know if this is successfull??
	ret = knot_zone_tree_insert(zone->nsec3_nodes, node);
	if (ret != KNOT_EOK) {
		dbg_zone("Failed to insert node into NSEC3 tree: %s.\n",
			 knot_strerror(ret));
		return ret;
	}

	// no parents to be created, the only parent is the zone apex
	// set the apex as the parent of the node
	knot_node_set_parent(node, zone->apex);

	// cannot be wildcard child, so nothing to be done

	return KNOT_EOK;
}

static knot_node_t *knot_zone_contents_get_nsec3_node(
	const knot_zone_contents_t *zone, const knot_dname_t *name)
{
	if (zone == NULL || name == NULL) {
		return NULL;
	}

<<<<<<< HEAD
	knot_node_t *n;
	int ret = knot_zone_tree_get(zone->nsec3_nodes, name, &n);

	if (ret != KNOT_EOK) {
		dbg_zone("Failed to find NSEC3 name in the zone tree."
				  "\n");
		return NULL;
	}

	return n;
}

static int insert_rr(knot_zone_contents_t *z,
                     const knot_rrset_t *rr, knot_node_t **n,
                     bool nsec3)
{
	if (z == NULL || knot_rrset_empty(rr) || n == NULL) {
=======
static int insert_rr(knot_zone_contents_t *z, knot_rrset_t *rr, knot_node_t **n,
                     bool nsec3, bool *ttl_err)
{
	if (z == NULL || rr == NULL || n == NULL || ttl_err == NULL) {
>>>>>>> cca75f15
		return KNOT_EINVAL;
	}

	// check if the RRSet belongs to the zone
	if (!knot_dname_is_equal(rr->owner, z->apex->owner)
	    && !knot_dname_is_sub(rr->owner, z->apex->owner)) {
		return KNOT_EOUTOFZONE;
	}

	int ret = KNOT_EOK;
	if (*n == NULL) {
		*n = nsec3 ? knot_zone_contents_get_nsec3_node(z, rr->owner) :
		             knot_zone_contents_get_node(z, rr->owner);
		if (*n == NULL) {
			// Create new, insert
			*n = knot_node_new(rr->owner, NULL, 0);
			if (*n == NULL) {
				return KNOT_ENOMEM;
			}
			ret = nsec3 ? knot_zone_contents_add_nsec3_node(z, *n) :
			              knot_zone_contents_add_node(z, *n, true, 0);
			if (ret != KNOT_EOK) {
				knot_node_free(n);
			}
		}
	}

<<<<<<< HEAD
	return knot_node_add_rrset(*n, rr);
}

static int recreate_normal_tree(const knot_zone_contents_t *z,
                                knot_zone_contents_t *out)
{
	out->nodes = hattrie_dup(z->nodes, NULL);
	if (out->nodes == NULL) {
		return KNOT_ENOMEM;
=======
	return knot_node_add_rrset(*n, rr, ttl_err);
}

static bool to_nsec3_tree(const knot_rrset_t *rr)
{
	return knot_rrset_is_nsec3rel(rr);
}

int knot_zone_contents_add_rr(knot_zone_contents_t *z, knot_rrset_t *rr,
                              knot_node_t **n, bool *ttl_err)
{
	return insert_rr(z, rr, n, to_nsec3_tree(rr), ttl_err);
}

int knot_zone_contents_add_rrset(knot_zone_contents_t *zone,
                                 knot_rrset_t *rrset, knot_node_t **node,
                                 knot_rrset_dupl_handling_t dupl)
{
	if (zone == NULL || rrset == NULL || zone->apex == NULL
	    || zone->apex->owner == NULL || node == NULL) {
		return KNOT_EINVAL;
>>>>>>> cca75f15
	}

	// Insert APEX first.
	knot_node_t *apex_cpy;
	int ret = knot_node_shallow_copy(z->apex, &apex_cpy);
	if (ret != KNOT_EOK) {
		return ret;
	}

	// Normal additions need apex ... so we need to insert directly.
	ret = knot_zone_tree_insert(out->nodes, apex_cpy);
	if (ret != KNOT_EOK) {
		knot_node_free(&apex_cpy);
		return ret;
	}

	out->apex = apex_cpy;

	hattrie_iter_t *itt = hattrie_iter_begin(z->nodes, true);
	if (itt == NULL) {
		return KNOT_ENOMEM;
	}
	while (!hattrie_iter_finished(itt)) {
		const knot_node_t *to_cpy = (knot_node_t *)*hattrie_iter_val(itt);
		if (to_cpy == z->apex) {
			// Inserted already.
			hattrie_iter_next(itt);
			continue;
		}
		knot_node_t *to_add;
		int ret = knot_node_shallow_copy(to_cpy, &to_add);
		if (ret != KNOT_EOK) {
			hattrie_iter_free(itt);
			return ret;
		}
		ret = knot_zone_contents_add_node(out, to_add, true, 0);
		if (ret != KNOT_EOK) {
			knot_node_free(&to_add);
			hattrie_iter_free(itt);
			return ret;
		}
		hattrie_iter_next(itt);
	}

	hattrie_iter_free(itt);
	hattrie_build_index(out->nodes);

	return KNOT_EOK;
}

static int recreate_nsec3_tree(const knot_zone_contents_t *z,
                               knot_zone_contents_t *out)
{
	out->nsec3_nodes = hattrie_dup(z->nsec3_nodes, NULL);
	if (out->nsec3_nodes == NULL) {
		return KNOT_ENOMEM;
	}

	hattrie_iter_t *itt = hattrie_iter_begin(z->nsec3_nodes, false);
	if (itt == NULL) {
		return KNOT_ENOMEM;
	}
	while (!hattrie_iter_finished(itt)) {
		const knot_node_t *to_cpy = (knot_node_t *)*hattrie_iter_val(itt);
		knot_node_t *to_add;
		int ret = knot_node_shallow_copy(to_cpy, &to_add);
		if (ret != KNOT_EOK) {
			hattrie_iter_free(itt);
			return ret;
		}
		ret = knot_zone_contents_add_nsec3_node(out, to_add);
		if (ret != KNOT_EOK) {
			hattrie_iter_free(itt);
			knot_node_free(&to_add);
			return ret;
		}
		hattrie_iter_next(itt);
	}

	hattrie_iter_free(itt);
	hattrie_build_index(out->nsec3_nodes);

	return KNOT_EOK;
}

static bool rrset_is_nsec3rel(const knot_rrset_t *rr)
{
	if (rr == NULL) {
		return false;
	}

	/* Is NSEC3 or non-empty RRSIG covering NSEC3. */
	return ((rr->type == KNOT_RRTYPE_NSEC3)
	        || (rr->type == KNOT_RRTYPE_RRSIG
	            && knot_rrs_rrsig_type_covered(&rr->rrs, 0)
	            == KNOT_RRTYPE_NSEC3));
}

int knot_zone_contents_add_rr(knot_zone_contents_t *z,
                              const knot_rrset_t *rr, knot_node_t **n)
{
	return insert_rr(z, rr, n, rrset_is_nsec3rel(rr));
}

/*----------------------------------------------------------------------------*/

int knot_zone_contents_remove_node(knot_zone_contents_t *contents,
                                   const knot_dname_t *owner)
{
	if (contents == NULL || owner == NULL) {
		return KNOT_EINVAL;
	}

dbg_zone_exec_verb(
	char *name = knot_dname_to_str(owner);
	dbg_zone_verb("Removing zone node: %s\n", name);
	free(name);
);
	knot_node_t *removed_node = NULL;
	int ret = knot_zone_tree_remove(contents->nodes, owner, &removed_node);
	if (ret != KNOT_EOK) {
		return KNOT_ENONODE;
	}
	assert(removed_node);

	return KNOT_EOK;
}

/*----------------------------------------------------------------------------*/

int knot_zone_contents_remove_nsec3_node(knot_zone_contents_t *contents,
	const knot_dname_t *owner)
{
	if (contents == NULL || owner == NULL) {
		return KNOT_EINVAL;
	}

	// remove the node from the zone tree
	knot_node_t *removed_node = NULL;
	int ret = knot_zone_tree_remove(contents->nsec3_nodes, owner,
	                                &removed_node);
	if (ret != KNOT_EOK) {
		return KNOT_ENONODE;
	}
	assert(removed_node);

	return KNOT_EOK;
}

/*----------------------------------------------------------------------------*/

const knot_node_t *knot_zone_contents_find_node(
	const knot_zone_contents_t *zone,const knot_dname_t *name)
{
	return knot_zone_contents_get_node(zone, name);
}

/*----------------------------------------------------------------------------*/

int knot_zone_contents_find_dname(const knot_zone_contents_t *zone,
                           const knot_dname_t *name,
                           const knot_node_t **node,
                           const knot_node_t **closest_encloser,
                           const knot_node_t **previous)
{
	if (zone == NULL || name == NULL || node == NULL
	    || closest_encloser == NULL || previous == NULL
	    || zone->apex == NULL || zone->apex->owner == NULL) {
		return KNOT_EINVAL;
	}

dbg_zone_exec_verb(
	char *name_str = knot_dname_to_str(name);
	char *zone_str = knot_dname_to_str(zone->apex->owner);
	dbg_zone_verb("Searching for name %s in zone %s...\n",
		      name_str, zone_str);
	free(name_str);
	free(zone_str);
);

	knot_node_t *found = NULL, *prev = NULL;

	int exact_match = knot_zone_contents_find_in_tree(zone->nodes, name,
							    &found, &prev);
	assert(exact_match >= 0);
	*node = found;
	*previous = prev;

dbg_zone_exec_detail(
	char *name_str = (*node) ? knot_dname_to_str((*node)->owner)
				 : "(nil)";
	char *name_str2 = (*previous != NULL)
			  ? knot_dname_to_str((*previous)->owner)
			  : "(nil)";
dbg_zone_detail("Search function returned %d, node %s (%p) and prev: %s (%p)\n",
			exact_match, name_str, *node, name_str2, *previous);

	if (*node) {
		free(name_str);
	}
	if (*previous != NULL) {
		free(name_str2);
	}
);
	// there must be at least one node with domain name less or equal to
	// the searched name if the name belongs to the zone (the root)
	if (*node == NULL && *previous == NULL) {
		return KNOT_EOUTOFZONE;
	}

	/* This function was quite out of date. The find_in_tree() function
	 * may return NULL in the 'found' field, so we cannot search for the
	 * closest encloser from this node.
	 */

	if (exact_match) {
		*closest_encloser = *node;
	} else {
		if (!knot_dname_is_sub(name, zone->apex->owner)) {
			*node = NULL;
			*closest_encloser = NULL;
			return KNOT_EOUTOFZONE;
		}

		*closest_encloser = *previous;
		assert(*closest_encloser != NULL);

		int matched_labels = knot_dname_matched_labels(
				knot_node_owner((*closest_encloser)), name);
		while (matched_labels < knot_dname_labels(
				knot_node_owner((*closest_encloser)), NULL)) {
			(*closest_encloser) =
				knot_node_parent((*closest_encloser));
			assert(*closest_encloser);
		}
	}
dbg_zone_exec(
	char *n = knot_dname_to_str(knot_node_owner((*closest_encloser)));
	dbg_zone_detail("Closest encloser: %s\n", n);
	free(n);
);

	dbg_zone_verb("find_dname() returning %d\n", exact_match);

	return (exact_match)
	       ? ZONE_NAME_FOUND
	       : ZONE_NAME_NOT_FOUND;
}

/*----------------------------------------------------------------------------*/

knot_node_t *knot_zone_contents_get_previous(
	const knot_zone_contents_t *zone, const knot_dname_t *name)
{
	if (zone == NULL || name == NULL) {
		return NULL;
	}

	knot_node_t *found = NULL, *prev = NULL;

	int exact_match = knot_zone_contents_find_in_tree(zone->nodes, name,
							    &found, &prev);
	assert(exact_match >= 0);
	assert(prev != NULL);

	return prev;
}

/*----------------------------------------------------------------------------*/

const knot_node_t *knot_zone_contents_find_previous(
	const knot_zone_contents_t *zone, const knot_dname_t *name)
{
	return knot_zone_contents_get_previous(zone, name);
}

/*----------------------------------------------------------------------------*/
const knot_node_t *knot_zone_contents_find_nsec3_node(
	const knot_zone_contents_t *zone, const knot_dname_t *name)
{
	return knot_zone_contents_get_nsec3_node(zone, name);
}

/*----------------------------------------------------------------------------*/

int knot_zone_contents_find_nsec3_for_name(const knot_zone_contents_t *zone,
                                    const knot_dname_t *name,
                                    const knot_node_t **nsec3_node,
                                    const knot_node_t **nsec3_previous)
{
	if (zone == NULL || name == NULL
	    || nsec3_node == NULL || nsec3_previous == NULL) {
		return KNOT_EINVAL;
	}

	// check if the NSEC3 tree is not empty
	if (knot_zone_tree_is_empty(zone->nsec3_nodes)) {
		dbg_zone("NSEC3 tree is empty.\n");
		return KNOT_ENSEC3CHAIN;
	}

	knot_dname_t *nsec3_name = NULL;
	int ret = knot_zone_contents_nsec3_name(zone, name, &nsec3_name);

	if (ret != KNOT_EOK) {
		return ret;
	}

dbg_zone_exec_verb(
	char *n = knot_dname_to_str(nsec3_name);
	dbg_zone_verb("NSEC3 node name: %s.\n", n);
	free(n);
);

	const knot_node_t *found = NULL, *prev = NULL;

	// create dummy node to use for lookup
	int exact_match = knot_zone_tree_find_less_or_equal(
		zone->nsec3_nodes, nsec3_name, &found, &prev);
	assert(exact_match >= 0);

	knot_dname_free(&nsec3_name, NULL);

dbg_zone_exec_detail(
	if (found) {
		char *n = knot_dname_to_str(found->owner);
		dbg_zone_detail("Found NSEC3 node: %s.\n", n);
		free(n);
	} else {
		dbg_zone_detail("Found no NSEC3 node.\n");
	}

	if (prev) {
		assert(prev->owner);
		char *n = knot_dname_to_str(prev->owner);
		dbg_zone_detail("Found previous NSEC3 node: %s.\n", n);
		free(n);
	} else {
		dbg_zone_detail("Found no previous NSEC3 node.\n");
	}
);
	*nsec3_node = found;

	if (prev == NULL) {
		// either the returned node is the root of the tree, or it is
		// the leftmost node in the tree; in both cases node was found
		// set the previous node of the found node
		assert(exact_match);
		assert(*nsec3_node != NULL);
		*nsec3_previous = knot_node_previous(*nsec3_node);
	} else {
		*nsec3_previous = prev;
	}

	dbg_zone_verb("find_nsec3_for_name() returning %d\n", exact_match);

	/* The previous may be from wrong NSEC3 chain. Search for previous
	 * from the right chain. Check iterations, hash algorithm and salt
	 * values and compare them to the ones from NSEC3PARAM.
	 */
	const knot_rrs_t *nsec3_rrs =
		knot_node_rrs(*nsec3_previous, KNOT_RRTYPE_NSEC3);
	assert(nsec3_rrs);
	const knot_node_t *original_prev = *nsec3_previous;

	int match = 0;

	while (nsec3_rrs && !match) {
		for (uint16_t i = 0;
		     i < nsec3_rrs->rr_count && !match;
		     i++) {
			if (knot_zc_nsec3_parameters_match(nsec3_rrs,
			                                   &zone->nsec3_params,
			                                   i)) {
				/* Matching NSEC3PARAM match at position nr.: i. */
				match = 1;
			}
		}

		if (match) {
			break;
		}

		/* This RRSET was not a match, try the one from previous node. */
		*nsec3_previous = knot_node_previous(*nsec3_previous);
		nsec3_rrs = knot_node_rrs(*nsec3_previous, KNOT_RRTYPE_NSEC3);
		dbg_zone_exec_detail(
		char *name = (*nsec3_previous)
				? knot_dname_to_str(
					  knot_node_owner(*nsec3_previous))
				: "none";
		dbg_zone_detail("Previous node: %s, checking parameters...\n",
				name);
		if (*nsec3_previous) {
			free(name);
		}
);
		if (*nsec3_previous == original_prev || nsec3_rrs == NULL) {
			// cycle
			*nsec3_previous = NULL;
			break;
		}
	}

	return (exact_match)
	       ? ZONE_NAME_FOUND
	       : ZONE_NAME_NOT_FOUND;
}

/*----------------------------------------------------------------------------*/

const knot_node_t *knot_zone_contents_apex(
	const knot_zone_contents_t *zone)
{
	if (zone == NULL) {
		return NULL;
	}

	return zone->apex;
}

/*----------------------------------------------------------------------------*/

static int knot_zone_contents_adjust_nodes(knot_zone_tree_t *nodes,
                                           knot_zone_adjust_arg_t *adjust_arg,
                                           knot_zone_tree_apply_cb_t callback)
{
	if (knot_zone_tree_is_empty(nodes)) {
		return KNOT_EOK;
	}

	assert(nodes);
	assert(adjust_arg);
	assert(callback);

	adjust_arg->first_node = NULL;
	adjust_arg->previous_node = NULL;

	hattrie_build_index(nodes);
	int result = knot_zone_tree_apply_inorder(nodes, callback, adjust_arg);

	knot_node_set_previous(adjust_arg->first_node,
	                       adjust_arg->previous_node);

	return result;
}

/*----------------------------------------------------------------------------*/

static int knot_zone_contents_adjust_nsec3_tree(knot_zone_contents_t *contents)
{
	// adjusting parameters
	knot_zone_adjust_arg_t adjust_arg = { .first_node = NULL,
	                                      .previous_node = NULL,
	                                      .zone = contents };
	return knot_zone_contents_adjust_nodes(contents->nsec3_nodes,
	                                       &adjust_arg,
	                                       knot_zone_contents_adjust_nsec3_node);
}

/*----------------------------------------------------------------------------*/

int knot_zone_contents_adjust_pointers(knot_zone_contents_t *contents)
{
	int ret = knot_zone_contents_load_nsec3param(contents);
	if (ret != KNOT_EOK) {
		log_zone_error("Failed to load NSEC3 params: %s\n",
		               knot_strerror(ret));
		return ret;
	}

	knot_node_set_apex(contents->apex);

	// adjusting parameters
	knot_zone_adjust_arg_t adjust_arg = { .first_node = NULL,
	                                      .previous_node = NULL,
	                                      .zone = contents };
	ret =  knot_zone_contents_adjust_nodes(contents->nodes, &adjust_arg,
	                                       adjust_pointers);
	if (ret != KNOT_EOK) {
		return ret;
	}

	ret = knot_zone_contents_adjust_nsec3_tree(contents);
	if (ret != KNOT_EOK) {
		return ret;
	}

	return knot_zone_contents_adjust_nodes(contents->nodes, &adjust_arg,
	                                       adjust_additional);
}

/*----------------------------------------------------------------------------*/

int knot_zone_contents_adjust_nsec3_pointers(knot_zone_contents_t *contents)
{
	// adjusting parameters
	knot_zone_adjust_arg_t adjust_arg = { .first_node = NULL,
	                                      .previous_node = NULL,
	                                      .zone = contents };
	return knot_zone_contents_adjust_nodes(contents->nodes, &adjust_arg,
	                                       adjust_nsec3_pointers);
}

/*----------------------------------------------------------------------------*/

int knot_zone_contents_adjust_full(knot_zone_contents_t *zone,
                                   knot_node_t **first_nsec3_node,
                                   knot_node_t **last_nsec3_node)
{
	if (zone == NULL) {
		return KNOT_EINVAL;
	}

	int result = knot_zone_contents_load_nsec3param(zone);
	if (result != KNOT_EOK) {
		log_zone_error("Failed to load NSEC3 params: %s\n",
		               knot_strerror(result));
		return result;
	}

	knot_node_set_apex(zone->apex);

	// adjusting parameters

	knot_zone_adjust_arg_t adjust_arg = { 0 };
	adjust_arg.zone = zone;

	// adjust NSEC3 nodes

	result = knot_zone_contents_adjust_nodes(zone->nsec3_nodes, &adjust_arg,
	                                 knot_zone_contents_adjust_nsec3_node);
	if (result != KNOT_EOK) {
		return result;
	}

	// optional output for NSEC3 nodes

	if (first_nsec3_node) {
		*first_nsec3_node = adjust_arg.first_node;
	}

	if (last_nsec3_node) {
		*last_nsec3_node = adjust_arg.previous_node;
	}

	// adjust normal nodes

	result = knot_zone_contents_adjust_nodes(zone->nodes, &adjust_arg,
	                                 knot_zone_contents_adjust_normal_node);
	if (result != KNOT_EOK) {
		return result;
	}

	assert(zone->apex == adjust_arg.first_node);

	/* Discover additional records.
	 * \note This MUST be done after node adjusting because it needs to
	 *       do full lookup to see through wildcards. */

	return knot_zone_contents_adjust_nodes(zone->nodes, &adjust_arg,
	                                       adjust_additional);
}

/*----------------------------------------------------------------------------*/

int knot_zone_contents_load_nsec3param(knot_zone_contents_t *zone)
{
	if (zone == NULL || zone->apex == NULL) {
		return KNOT_EINVAL;
	}

	const knot_rrs_t *rrs = knot_node_rrs(zone->apex, KNOT_RRTYPE_NSEC3PARAM);
	if (rrs!= NULL) {
		int r = knot_nsec3_params_from_wire(&zone->nsec3_params, rrs);
		if (r != KNOT_EOK) {
			dbg_zone("Failed to load NSEC3PARAM (%s).\n",
			         knot_strerror(r));
			return r;
		}
	} else {
		memset(&zone->nsec3_params, 0, sizeof(knot_nsec3_params_t));
	}

	return KNOT_EOK;
}

/*----------------------------------------------------------------------------*/

const knot_nsec3_params_t *knot_zone_contents_nsec3params(
	const knot_zone_contents_t *zone)
{
	if (zone == NULL) {
		return NULL;
	}

	if (knot_is_nsec3_enabled(zone)) {
		return &zone->nsec3_params;
	} else {
		return NULL;
	}
}

/*----------------------------------------------------------------------------*/

int knot_zone_contents_tree_apply_inorder(knot_zone_contents_t *zone,
                                        knot_zone_contents_apply_cb_t function,
                                        void *data)
{
	if (zone == NULL) {
		return KNOT_EINVAL;
	}

	knot_zone_tree_func_t f;
	f.func = function;
	f.data = data;

	return knot_zone_tree_apply_inorder(zone->nodes, tree_apply_cb, &f);
}

/*----------------------------------------------------------------------------*/

int knot_zone_contents_nsec3_apply_inorder(knot_zone_contents_t *zone,
                                        knot_zone_contents_apply_cb_t function,
                                        void *data)
{
	if (zone == NULL) {
		return KNOT_EINVAL;
	}

	knot_zone_tree_func_t f;
	f.func = function;
	f.data = data;

	return knot_zone_tree_apply_inorder(zone->nsec3_nodes,
	                                    tree_apply_cb, &f);
}

/*----------------------------------------------------------------------------*/

int knot_zone_contents_shallow_copy(const knot_zone_contents_t *from,
                                    knot_zone_contents_t **to)
{
	if (from == NULL || to == NULL) {
		return KNOT_EINVAL;
	}

	/* Copy to same destination as source. */
	if (from == *to) {
		return KNOT_EINVAL;
	}

	knot_zone_contents_t *contents = calloc(1, sizeof(knot_zone_contents_t));
	if (contents == NULL) {
		ERR_ALLOC_FAILED;
		return KNOT_ENOMEM;
	}

	contents->flags = from->flags;
	knot_zone_contents_set_gen_new(contents);

	int ret = recreate_normal_tree(from, contents);
	if (ret != KNOT_EOK) {
		knot_zone_tree_free(&contents->nodes);
		free(contents);
		return ret;
	}

	if (from->nsec3_nodes) {
		ret = recreate_nsec3_tree(from, contents);
		if (ret != KNOT_EOK) {
			knot_zone_tree_free(&contents->nodes);
			knot_zone_tree_free(&contents->nsec3_nodes);
			free(contents);
			return ret;
		}
	} else {
		contents->nsec3_nodes = NULL;
	}

	*to = contents;
	return KNOT_EOK;
}

/*----------------------------------------------------------------------------*/

void knot_zone_contents_free(knot_zone_contents_t **contents)
{
	if (contents == NULL || *contents == NULL) {
		return;
	}

	// free the zone tree, but only the structure
	dbg_zone("Destroying zone tree.\n");
	knot_zone_tree_free(&(*contents)->nodes);
	dbg_zone("Destroying NSEC3 zone tree.\n");
	knot_zone_tree_free(&(*contents)->nsec3_nodes);

	knot_nsec3_params_free(&(*contents)->nsec3_params);

	free(*contents);
	*contents = NULL;
}

/*----------------------------------------------------------------------------*/

void knot_zone_contents_deep_free(knot_zone_contents_t **contents)
{
	if (contents == NULL || *contents == NULL) {
		return;
	}

	if ((*contents) != NULL) {
		// Delete NSEC3 tree
		knot_zone_tree_apply(
			(*contents)->nsec3_nodes,
			knot_zone_contents_destroy_node_rrsets_from_tree,
			(void*)1);

		// Delete normal tree
		knot_zone_tree_apply(
			(*contents)->nodes,
			knot_zone_contents_destroy_node_rrsets_from_tree,
			(void*)1);
	}

	knot_zone_contents_free(contents);
}

/*----------------------------------------------------------------------------*/

uint32_t knot_zone_serial(const knot_zone_contents_t *zone)
{
	if (!zone) return 0;
	const knot_rrs_t *soa = NULL;
	soa = knot_node_rrs(knot_zone_contents_apex(zone), KNOT_RRTYPE_SOA);
	uint32_t serial = knot_rrs_soa_serial(soa);
	return serial;
}

bool knot_zone_contents_is_signed(const knot_zone_contents_t *zone)
{
	return knot_node_rrtype_is_signed(zone->apex, KNOT_RRTYPE_SOA);
}

knot_node_t *zone_contents_get_node_for_rr(knot_zone_contents_t *zone,
                                           const knot_rrset_t *rrset)
{
	if (zone == NULL || rrset == NULL) {
		return NULL;
	}

	knot_node_t *node;
	const bool nsec3 = rrset_is_nsec3rel(rrset);
	if (!nsec3) {
		node = knot_zone_contents_get_node(zone, rrset->owner);
	} else {
		node = knot_zone_contents_get_nsec3_node(zone, rrset->owner);
	}

	if (node == NULL) {
		int ret = KNOT_EOK;
		node = knot_node_new(rrset->owner, NULL, 0);
		if (!nsec3) {
			ret = knot_zone_contents_add_node(zone, node, 1, 0);
		} else {
			ret = knot_zone_contents_add_nsec3_node(zone, node);
		}
		if (ret != KNOT_EOK) {
			knot_node_free(&node);
			return NULL;
		}

		return node;
	} else {
		return node;
	}
}

knot_node_t *zone_contents_find_node_for_rr(knot_zone_contents_t *zone,
                                            const knot_rrset_t *rrset)
{
	if (zone == NULL || rrset == NULL) {
		return NULL;
	}

	knot_node_t *node;
	const bool nsec3 = rrset_is_nsec3rel(rrset);
	if (!nsec3) {
		node = knot_zone_contents_get_node(zone, rrset->owner);
	} else {
		node = knot_zone_contents_get_nsec3_node(zone, rrset->owner);
	}

	return node;
}<|MERGE_RESOLUTION|>--- conflicted
+++ resolved
@@ -643,7 +643,6 @@
 		return NULL;
 	}
 
-<<<<<<< HEAD
 	knot_node_t *n;
 	int ret = knot_zone_tree_get(zone->nsec3_nodes, name, &n);
 
@@ -658,15 +657,9 @@
 
 static int insert_rr(knot_zone_contents_t *z,
                      const knot_rrset_t *rr, knot_node_t **n,
-                     bool nsec3)
+                     bool nsec3, bool *ttl_err)
 {
 	if (z == NULL || knot_rrset_empty(rr) || n == NULL) {
-=======
-static int insert_rr(knot_zone_contents_t *z, knot_rrset_t *rr, knot_node_t **n,
-                     bool nsec3, bool *ttl_err)
-{
-	if (z == NULL || rr == NULL || n == NULL || ttl_err == NULL) {
->>>>>>> cca75f15
 		return KNOT_EINVAL;
 	}
 
@@ -694,8 +687,7 @@
 		}
 	}
 
-<<<<<<< HEAD
-	return knot_node_add_rrset(*n, rr);
+	return knot_node_add_rrset(*n, rr, ttl_err);
 }
 
 static int recreate_normal_tree(const knot_zone_contents_t *z,
@@ -704,29 +696,6 @@
 	out->nodes = hattrie_dup(z->nodes, NULL);
 	if (out->nodes == NULL) {
 		return KNOT_ENOMEM;
-=======
-	return knot_node_add_rrset(*n, rr, ttl_err);
-}
-
-static bool to_nsec3_tree(const knot_rrset_t *rr)
-{
-	return knot_rrset_is_nsec3rel(rr);
-}
-
-int knot_zone_contents_add_rr(knot_zone_contents_t *z, knot_rrset_t *rr,
-                              knot_node_t **n, bool *ttl_err)
-{
-	return insert_rr(z, rr, n, to_nsec3_tree(rr), ttl_err);
-}
-
-int knot_zone_contents_add_rrset(knot_zone_contents_t *zone,
-                                 knot_rrset_t *rrset, knot_node_t **node,
-                                 knot_rrset_dupl_handling_t dupl)
-{
-	if (zone == NULL || rrset == NULL || zone->apex == NULL
-	    || zone->apex->owner == NULL || node == NULL) {
-		return KNOT_EINVAL;
->>>>>>> cca75f15
 	}
 
 	// Insert APEX first.
@@ -826,9 +795,9 @@
 }
 
 int knot_zone_contents_add_rr(knot_zone_contents_t *z,
-                              const knot_rrset_t *rr, knot_node_t **n)
-{
-	return insert_rr(z, rr, n, rrset_is_nsec3rel(rr));
+                              const knot_rrset_t *rr, knot_node_t **n, bool *ttl_err)
+{
+	return insert_rr(z, rr, n, rrset_is_nsec3rel(rr), ttl_err);
 }
 
 /*----------------------------------------------------------------------------*/

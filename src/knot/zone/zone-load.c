/*  Copyright (C) 2011 CZ.NIC, z.s.p.o. <knot-dns@labs.nic.cz>

    This program is free software: you can redistribute it and/or modify
    it under the terms of the GNU General Public License as published by
    the Free Software Foundation, either version 3 of the License, or
    (at your option) any later version.

    This program is distributed in the hope that it will be useful,
    but WITHOUT ANY WARRANTY; without even the implied warranty of
    MERCHANTABILITY or FITNESS FOR A PARTICULAR PURPOSE.  See the
    GNU General Public License for more details.

    You should have received a copy of the GNU General Public License
    along with this program.  If not, see <http://www.gnu.org/licenses/>.
 */

#include <config.h>
#include <assert.h>
#include <stdio.h>
#include <stdlib.h>
#include <string.h>
#include <errno.h>
#include <sys/types.h>
#include <sys/stat.h>
#include <fcntl.h>
#include <time.h>
#include <unistd.h>
#include <inttypes.h>

#include "common/crc.h"
#include "libknot/common.h"
#include "knot/zone/semantic-check.h"
#include "libknot/zone/zone-contents.h"
#include "knot/other/debug.h"
#include "knot/zone/zone-load.h"
<<<<<<< HEAD
#include "zscanner/file_loader.h"
#include "libknot/rdata.h"
=======
#include "zscanner/zscanner.h"
>>>>>>> fa34ab3b

/* ZONE LOADING FROM FILE USING RAGEL PARSER */

/*!
 * \brief Adds RRSet to list.
 *
 * \param head Head of list.
 * \param rrsig RRSet to be added.
 */
static int rrset_list_add(rrset_list_t **head, knot_rrset_t *rrsig)
{
	if (*head == NULL) {
		*head = xmalloc(sizeof(rrset_list_t));
		(*head)->next = NULL;
		(*head)->data = rrsig;
	} else {
		rrset_list_t *tmp = xmalloc(sizeof(*tmp));
		tmp->next = *head;
		tmp->data = rrsig;
		*head = tmp;
	}

	dbg_zp_verb("zp: rrset_add: Added RRSIG %p to list.\n", rrsig);

	return KNOT_EOK;
}

/*!
 * \brief Deletes RRSet list. Sets pointer to NULL.
 *
 * \param head Head of list to be deleted.
 */
static void rrset_list_delete(rrset_list_t **head)
{
	rrset_list_t *tmp;
	if (*head == NULL) {
		return;
	}

	while (*head != NULL) {
		tmp = *head;
		*head = (*head)->next;
		free(tmp);
	}

	*head = NULL;

	dbg_zp("zp: list_delete: List deleleted.\n");
}

static int find_rrset_for_rrsig_in_node(knot_zone_contents_t *zone,
                                 knot_node_t *node,
                                 knot_rrset_t *rrsig)
{
	assert(node);

	assert(knot_dname_cmp(rrsig->owner, node->owner) == 0);

	knot_rrset_t *tmp_rrset =
		knot_node_get_rrset(node,
	                            knot_rdata_rrsig_type_covered(rrsig, 0));

	int ret;

	if (tmp_rrset == NULL) {
		dbg_zp("zp: find_rr_for_sig_in_node: Node does not contain "
		       "RRSet of type %d.\n",
<<<<<<< HEAD
		       knot_rdata_rrsig_type_covered(rrsig, 0));
		tmp_rrset = knot_rrset_new(knot_dname_copy(rrsig->owner),
		                           knot_rdata_rrsig_type_covered(rrsig, 0),
=======
		       knot_rrset_rdata_rrsig_type_covered(rrsig));
		tmp_rrset = knot_rrset_new(knot_dname_copy(rrsig->owner),
		                           knot_rrset_rdata_rrsig_type_covered(rrsig),
>>>>>>> fa34ab3b
		                           rrsig->rclass,
		                           rrsig->ttl);
		if (tmp_rrset == NULL) {
			dbg_zp("zp: find_rr_for_sig_in_node: Cannot create "
			       "dummy RRSet.\n");
			return KNOT_ERROR;
		}

		ret = knot_zone_contents_add_rrset(zone, tmp_rrset, &node,
		                                   KNOT_RRSET_DUPL_MERGE);
		assert(ret <= 0);
		if (ret < 0) {
			dbg_zp("zp: Failed to add new dummy RRSet to the zone."
			       "\n");
			return KNOT_ERROR;
		}
	}

	assert(tmp_rrset);

	if (tmp_rrset->ttl != rrsig->ttl) {
		char *name = knot_dname_to_str(tmp_rrset->owner);
		assert(name);
		log_zone_warning("RRSIG owned by: %s (covering type %d) cannot "
		                 "be added to its RRSet, because their TTLs "
		                 "differ. Changing TTL=%d to value=%d.\n",
		                 name, knot_rdata_rrsig_type_covered(rrsig, 0),
		                 rrsig->ttl, tmp_rrset->ttl);
		free(name);
	}

	ret = knot_zone_contents_add_rrsigs(zone, rrsig, &tmp_rrset, &node,
			                    KNOT_RRSET_DUPL_MERGE);
	if (ret < 0) {
		dbg_zp("zp: find_rr_for_sig: Cannot add RRSIG.\n");
		return KNOT_EINVAL;
	} else if (ret > 0) {
		/* Merged, free data + owner, but not DNAMEs inside RDATA. */
		knot_rrset_deep_free(&rrsig, 1, 0);
	}
	assert(tmp_rrset->rrsigs != NULL);

	return KNOT_EOK;
}

static knot_node_t *create_node(knot_zone_contents_t *zone,
                                knot_rrset_t *current_rrset,
                                int (*node_add_func)(knot_zone_contents_t *zone,
                                                     knot_node_t *node,
                                                     int create_parents, uint8_t))
{
	dbg_zp_verb("zp: create_node: Creating node using RRSet: %p.\n",
	            current_rrset);
	knot_node_t *node = knot_node_new(current_rrset->owner, NULL, 0);
	int ret = node_add_func(zone, node, 1, 0);
	if (ret != KNOT_EOK) {
		log_zone_warning("Node could not be added (%s).\n",
		                 knot_strerror(ret));
		return NULL;
	}

	return node;
}

static void process_rrsigs_in_node(parser_context_t *parser,
                                   knot_zone_contents_t *zone,
                                   knot_node_t *node)
{
	dbg_zp_verb("zp: process_rrsigs: Processing RRSIGS in node: %p.\n",
	            node);
	rrset_list_t *tmp = parser->node_rrsigs;
	while (tmp != NULL) {
		if (find_rrset_for_rrsig_in_node(zone, node,
						 tmp->data) != KNOT_EOK) {
			parser->ret = KNOT_ERROR;
			log_zone_error("Could not add RRSIG to zone!\n");
			return;
		}
		tmp = tmp->next;
	}
}

void process_error(const scanner_t *s)
{
	if (s->stop == true) {
		log_zone_error("Fatal error in zone file %s:%"PRIu64": %s "
		               "Stopping zone loading.\n",
		               s->file_name, s->line_counter,
		               zscanner_strerror(s->error_code));
	} else {
		log_zone_error("Error in zone file %s:%"PRIu64": %s\n",
		               s->file_name, s->line_counter,
		               zscanner_strerror(s->error_code));
	}
}

static int add_rdata_to_rr(knot_rrset_t *rrset, const scanner_t *scanner)
{
	if (rrset == NULL) {
		dbg_zp("zp: add_rdata_to_rr: No RRSet.\n");
		return KNOT_EINVAL;
	}

	dbg_zp_detail("zp: add_rdata_to_rr: Adding type %d, RRSet has %d RRs.\n",
	              rrset->type, rrset->rdata_count);

	uint8_t *rdata = knot_rrset_create_rdata(rrset, scanner->r_data_length);
	if (rdata == NULL) {
		dbg_zp("zp: create_rdata: Could not create RR.\n");
		return KNOT_ENOMEM;
	}

<<<<<<< HEAD
	memcpy(rdata, scanner->r_data, scanner->r_data_length);
=======
	for (int i = 0; desc->block_types[i] != KNOT_RDATA_WF_END; i++) {
		int item = desc->block_types[i];
		if (descriptor_item_is_dname(item)) {
			knot_dname_t *dname =
				knot_dname_copy(scanner->r_data + scanner->r_data_blocks[i]);
			if (dname == NULL) {
				return KNOT_ERROR;
			}
			knot_dname_to_lower(dname);
dbg_zp_exec_detail(
			char *name = knot_dname_to_str(dname);
			dbg_zp_detail("zp: arr_rdata_to_rr: "
			              "Offset=%zu:Adding dname=%s (%p)\n",
			              offset, name, dname);
			free(name);
);
			/* Handle DNAME duplications. */
			knot_zone_contents_insert_dname_into_table(&dname,
							parser->lookup_tree);
			memcpy(rdata + offset, &dname, sizeof(knot_dname_t *));
			offset += sizeof(knot_dname_t *);
		} else if (descriptor_item_is_fixed(item)) {
			//copy the whole thing
			// TODO check the size
			assert(item == scanner->r_data_blocks[i + 1] -
			       scanner->r_data_blocks[i]);
			memcpy(rdata + offset,
			       scanner->r_data + scanner->r_data_blocks[i],
			       item);
			offset += item;
		} else {
			memcpy(rdata + offset,
			       scanner->r_data + scanner->r_data_blocks[i],
			       scanner->r_data_blocks[i + 1] -
			       scanner->r_data_blocks[i]);
			offset += scanner->r_data_blocks[i + 1] -
			          scanner->r_data_blocks[i];
		}
	}
>>>>>>> fa34ab3b

	return KNOT_EOK;
}

static void process_rr(const scanner_t *scanner)
{
	/*!< \todo Refactor, too long. */
	dbg_zp_detail("Owner from parser=%s\n",
	              scanner->r_owner);
	parser_context_t *parser = scanner->data;
	if (parser->ret != KNOT_EOK) {
		return;
	}

	knot_zone_contents_t *contents = parser->current_zone;
#warning Node/RRSet compression at this level? To avoid duplicate names.
	knot_rrset_t *current_rrset = NULL;
	knot_dname_t *current_owner = knot_dname_copy(scanner->r_owner);
<<<<<<< HEAD
=======

	knot_dname_to_lower(current_owner);
>>>>>>> fa34ab3b

	knot_dname_to_lower(current_owner);

	/*!< \todo Do not create RRSet each time - merging needs to be
	 *         sorted though.
	 */
	current_rrset = knot_rrset_new(current_owner,
	               scanner->r_type,
	               scanner->r_class,
	               scanner->r_ttl);

	assert(current_owner);
	assert(current_rrset);
	parser->current_rrset = current_rrset;

	int ret = add_rdata_to_rr(current_rrset, scanner);
	if (ret != KNOT_EOK) {
		log_zone_error("Cannot add RDATA to zone, load failed.\n");
		parser->ret = ret;
		return;
	}

	dbg_zp_verb("zp: process_rr: Processing type: %d.\n",
	            parser->current_rrset->type);

	assert(current_rrset->rdata_count);

	/* Node add/get functions. */
	int (*node_add_func)(knot_zone_contents_t *, knot_node_t *, int,
	                     uint8_t);
	knot_node_t *(*node_get_func)(const knot_zone_contents_t *,
	                                const knot_dname_t *);


	/* If we have RRSIG of NSEC3 type first node will have
	 * to be created in NSEC3 part of the zone */
	uint16_t type_covered = 0;
	if (current_rrset->type == KNOT_RRTYPE_RRSIG) {
		type_covered =
			knot_rdata_rrsig_type_covered(current_rrset, 0);
	}

	if (current_rrset->type != KNOT_RRTYPE_NSEC3 &&
	    type_covered != KNOT_RRTYPE_NSEC3) {
		node_add_func = &knot_zone_contents_add_node;
		node_get_func = &knot_zone_contents_get_node;
	} else {
		node_add_func = &knot_zone_contents_add_nsec3_node;
		node_get_func = &knot_zone_contents_get_nsec3_node;
	}

	if (current_rrset->type == KNOT_RRTYPE_SOA) {
		if (knot_node_rrset(knot_zone_contents_apex(contents),
		                      KNOT_RRTYPE_SOA) != NULL) {
			/* Receiving another SOA. */
			if (!knot_rrset_equal(current_rrset,
			    knot_node_rrset(knot_zone_contents_apex(contents),
			    KNOT_RRTYPE_SOA), KNOT_RRSET_COMPARE_WHOLE)) {
				log_zone_error("Extra SOA record in the "
				               "zone.\n");
				/*!< \todo consider a new error */
				parser->ret = KNOT_EMALF;
				return;
			} else {
				log_zone_warning("encountered identical "
				                 "extra SOA record\n");
				knot_rrset_deep_free(&current_rrset, 1, 1);
				parser->ret = KNOT_EOK;
				return;
			}
		}
	}

	if (current_rrset->type == KNOT_RRTYPE_SOA) {
		if (knot_dname_cmp(current_rrset->owner,
					parser->origin_from_config) != 0) {
			log_zone_error("SOA record has a different "
				"owner than the one specified "
				"in config! \n");
			/* Such SOA cannot even be added, because
			 * it would not be in the zone apex. */
			parser->ret = KNOT_EOUTOFZONE;
			return;
		}
	}

	if (current_rrset->type == KNOT_RRTYPE_RRSIG) {
		knot_rrset_t *tmp_rrsig = current_rrset;

		if (parser->last_node &&
<<<<<<< HEAD
		    !knot_dname_is_equal(parser->last_node->owner,
		                         current_rrset->owner)) {
=======
		    !knot_dname_is_equal(parser->last_node->owner, current_rrset->owner)) {
>>>>>>> fa34ab3b
			/* RRSIG is first in the node, so we have to create it
			 * before we return
			 */
			if (parser->node_rrsigs != NULL) {
				process_rrsigs_in_node(parser,
				                       contents,
				                       parser->last_node);
				rrset_list_delete(&parser->node_rrsigs);
			}

			/* The node might however been created previously. */
			parser->last_node =
				knot_zone_contents_get_node(contents,
					knot_rrset_owner(current_rrset));

			if (parser->last_node == NULL) {
				/* Try NSEC3 tree. */
				if (current_rrset->type == KNOT_RRTYPE_NSEC3 ||
				    current_rrset->type == KNOT_RRTYPE_RRSIG) {
					parser->last_node =
						knot_zone_contents_get_nsec3_node(
							contents,
							knot_rrset_owner(
								current_rrset));
				}
			}

			if (parser->last_node == NULL) {
				/* Still NULL, node has to be created. */
				if ((parser->last_node = create_node(contents,
				                                     current_rrset,
				                                     node_add_func))
				    == NULL) {
					knot_rrset_free(&tmp_rrsig);
					dbg_zp("zp: process_rr: Cannot "
					       "create new node.\n");
					log_zone_error("None cannot be created.\n");
					/*!< \todo consider a new error */
					parser->ret = KNOT_ERROR;
					return;
				}
			}
		}

		if (rrset_list_add(&parser->node_rrsigs, tmp_rrsig) != 0) {
			dbg_zp("zp: process_rr: Cannot "
			       "create new node.\n");
			parser->ret = KNOT_ERROR;
			return;
		}

		dbg_zp_verb("zp: process_rr: RRSIG proccesed successfully.\n");
		parser->ret = KNOT_EOK;
		return;
	}

	/*! \todo Move RRSIG and RRSet handling to funtions. */
	assert(current_rrset->type != KNOT_RRTYPE_RRSIG);

	knot_node_t *node = NULL;
	/* \note this could probably be much simpler */
	if (parser->last_node && current_rrset->type != KNOT_RRTYPE_SOA &&
	    knot_dname_is_equal(parser->last_node->owner, current_rrset->owner)) {
		node = parser->last_node;
	} else {
		if (parser->last_node && parser->node_rrsigs) {
			process_rrsigs_in_node(parser,
			                       contents,
			                       parser->last_node);
		}
		rrset_list_delete(&parser->node_rrsigs);
		/* new node */
		node = node_get_func(contents, current_rrset->owner);
	}

	if (node == NULL) {
		if (parser->last_node && parser->node_rrsigs) {
			process_rrsigs_in_node(parser,
			                       contents,
			                       parser->last_node);
		}

		if ((node = create_node(contents, current_rrset,
		                        node_add_func)) == NULL) {
			dbg_zp("zp: process_rr: Cannot "
			       "create new node.\n");
			char *zone_name = knot_dname_to_str(contents->apex->owner);
			char *name = knot_dname_to_str(current_rrset->owner);
			log_zone_warning("Zone %s: Cannot create new "
			                 "node owned by %s, skipping.\n",
			                 zone_name, name);
			free(name);
			free(zone_name);
			return;
		}
	}

	if (current_rrset->type != KNOT_RRTYPE_RRSIG) {
		/*
		 * If there's already an RRSet of this type in a node, check
		 * that TTLs are the same, if not, give warning a change TTL.
		 */
		const knot_rrset_t *rrset_in_node =
			knot_node_rrset(node, current_rrset->type);
		if (rrset_in_node &&
		    current_rrset->ttl != rrset_in_node->ttl) {
			log_zone_warning("TTL does not match TTL of its RRSet."
			                 "Changing to %"PRIu32"\n",
			                 rrset_in_node->ttl);
			/* Actual change will happen in merge. */
		}
	}

	ret = knot_zone_contents_add_rrset(contents, current_rrset,
	                                   &node,
	                                   KNOT_RRSET_DUPL_MERGE);
	if (ret < 0) {
		dbg_zp("zp: process_rr: Cannot "
		       "add RRSets.\n");
		/*!< \todo mixed error codes, has to be changed. */
		parser->ret = ret;
		return;
	} else if (ret > 0) {
		knot_rrset_deep_free(&current_rrset, 1, 0);
	}
	assert(parser->current_zone && node);
	/* Do mandatory semantic checks. */
	int sem_fatal_error = 0;
	ret = sem_check_node_plain(parser->current_zone, node, -1,
	                           parser->err_handler, 1,
	                           &sem_fatal_error);
	if (ret != KNOT_EOK) {
		log_zone_error("Semantic check failed to run (%s)\n",
		               knot_strerror(ret));
		parser->ret = ret;
		return;
	}
	if (sem_fatal_error) {
		log_zone_error("Semantic check found fatal error "
		               "on line=%"PRIu64"\n",
		               scanner->line_counter);
		parser->ret = KNOT_EMALF;
		return;
	}

	parser->last_node = node;

	dbg_zp_verb("zp: process_rr: RRSet %p processed successfully.\n",
	            parser->current_rrset);
	parser->ret = KNOT_EOK;
}

int knot_zload_open(zloader_t **dst, const char *source, const char *origin,
                    int semantic_checks)
{
	if (!dst || !source || !origin) {
		dbg_zload("zload: open: Bad arguments.\n");
		return KNOT_EINVAL;
	}

	*dst = NULL;

	/* Check zone file. */
	struct stat st;
	if (stat(source, &st) < 0) {
		return knot_map_errno(errno);
	}

	/* Create context. */
	parser_context_t *context = xmalloc(sizeof(parser_context_t));

	/* Create trie for DNAME duplicits. */
	context->lookup_tree = hattrie_create();
	if (context->lookup_tree == NULL) {
		free(context);
		return KNOT_ENOMEM;
	}

	/* As it's a first node, no need for compression yet. */
	context->origin_from_config = knot_dname_from_str(origin, strlen(origin));
	assert(context->origin_from_config);
	knot_dname_to_lower(context->origin_from_config);
	context->last_node = knot_node_new(context->origin_from_config, NULL, 0);
	knot_zone_t *zone = knot_zone_new(context->last_node);
	context->current_zone = knot_zone_get_contents(zone);
	context->node_rrsigs = NULL;
	context->ret = KNOT_EOK;

	/* Create file loader. */
	file_loader_t *loader = file_loader_create(source, origin,
	                                           KNOT_CLASS_IN, 3600,
	                                           process_rr, process_error,
	                                           context);
	if (loader == NULL) {
		dbg_zload("Could not create file loader.\n");
		hattrie_free(context->lookup_tree);
		free(context);
		return KNOT_ERROR;
	}

	/* Allocate new loader. */
	zloader_t *zl = xmalloc(sizeof(zloader_t));

	zl->source = strdup(source);
	zl->origin = strdup(origin);
	zl->file_loader = loader;
	zl->context = context;
	zl->semantic_checks = semantic_checks;
	*dst = zl;

	/* Log all information for now - possibly more config options. */
	zl->err_handler = handler_new(1, 1, 1, 1, 1);
	if (zl->err_handler == NULL) {
		/* Not a reason to stop. */
		log_zone_warning("Could not create semantic checks handler. "
		                 "Semantic check skipped for zone %s\n",
		                 origin);
	}

	context->err_handler = zl->err_handler;

	return KNOT_EOK;
}

knot_zone_t *knot_zload_load(zloader_t *loader)
{
	dbg_zload("zload: load: Loading zone, loader: %p.\n", loader);
	if (!loader) {
		dbg_zload("zload: load: NULL loader!\n");
		return NULL;
	}

	parser_context_t *c = loader->context;
	assert(c);
	int ret = file_loader_process(loader->file_loader);
	if (ret != ZSCANNER_OK) {
		log_zone_error("Zone could not be loaded (%s).\n",
		               zscanner_strerror(ret));
	}

	if (c->last_node && c->node_rrsigs) {
		process_rrsigs_in_node(c, c->current_zone, c->last_node);
	}

	if (c->ret != KNOT_EOK) {
		log_zone_error("Zone could not be loaded (%s).\n",
		               knot_strerror(c->ret));
		rrset_list_delete(&c->node_rrsigs);
		knot_zone_t *zone_to_free = c->current_zone->zone;
		knot_zone_deep_free(&zone_to_free);
		return NULL;
	}

	if (loader->file_loader->scanner->error_counter > 0) {
		log_zone_error("Zone could not be loaded due to %"PRIu64" errors"
		               " encountered.\n",
		               loader->file_loader->scanner->error_counter);
		rrset_list_delete(&c->node_rrsigs);
		knot_zone_t *zone_to_free = c->current_zone->zone;
		knot_zone_deep_free(&zone_to_free);
		return NULL;
	}

	if (knot_zone_contents_apex(c->current_zone) == NULL ||
	    knot_node_rrset(knot_zone_contents_apex(c->current_zone),
	                    KNOT_RRTYPE_SOA) == NULL) {
		log_zone_error("No SOA record in the zone file.\n");
		rrset_list_delete(&c->node_rrsigs);
		knot_zone_t *zone_to_free = c->current_zone->zone;
		knot_zone_deep_free(&zone_to_free);
		return NULL;
	}

	knot_node_t *first_nsec3_node = NULL;
	knot_node_t *last_nsec3_node = NULL;
	rrset_list_delete(&c->node_rrsigs);
	knot_zone_contents_adjust(c->current_zone, &first_nsec3_node,
	                          &last_nsec3_node, 0);

	if (loader->semantic_checks) {
		int check_level = 1;
		const knot_rrset_t *soa_rr =
			knot_node_rrset(knot_zone_contents_apex(c->current_zone),
		                        KNOT_RRTYPE_SOA);
		assert(soa_rr); // In this point, SOA has to exist
		const knot_rrset_t *nsec3param_rr =
			knot_node_rrset(knot_zone_contents_apex(c->current_zone),
		                        KNOT_RRTYPE_NSEC3PARAM);
		if (soa_rr->rrsigs && nsec3param_rr == NULL) {
			/* Set check level to DNSSEC. */
			check_level = 2;
		} else if (soa_rr->rrsigs && nsec3param_rr) {
			check_level = 3;
		}
		zone_do_sem_checks(c->current_zone, check_level,
		                   loader->err_handler, first_nsec3_node,
		                   last_nsec3_node);
		char *zname = knot_dname_to_str(knot_rrset_owner(soa_rr));
		log_zone_info("Semantic checks completed for zone=%s\n", zname);
		free(zname);
	}

	return c->current_zone->zone;
}

void knot_zload_close(zloader_t *loader)
{
	if (!loader) {
		return;
	}

	hattrie_free(loader->context->lookup_tree);

	file_loader_free(loader->file_loader);

	knot_dname_free(&loader->context->origin_from_config);

	free(loader->source);
	free(loader->origin);
	free(loader->context);
	free(loader->err_handler);
	free(loader);
}<|MERGE_RESOLUTION|>--- conflicted
+++ resolved
@@ -33,12 +33,8 @@
 #include "libknot/zone/zone-contents.h"
 #include "knot/other/debug.h"
 #include "knot/zone/zone-load.h"
-<<<<<<< HEAD
 #include "zscanner/file_loader.h"
 #include "libknot/rdata.h"
-=======
-#include "zscanner/zscanner.h"
->>>>>>> fa34ab3b
 
 /* ZONE LOADING FROM FILE USING RAGEL PARSER */
 
@@ -106,15 +102,9 @@
 	if (tmp_rrset == NULL) {
 		dbg_zp("zp: find_rr_for_sig_in_node: Node does not contain "
 		       "RRSet of type %d.\n",
-<<<<<<< HEAD
 		       knot_rdata_rrsig_type_covered(rrsig, 0));
 		tmp_rrset = knot_rrset_new(knot_dname_copy(rrsig->owner),
 		                           knot_rdata_rrsig_type_covered(rrsig, 0),
-=======
-		       knot_rrset_rdata_rrsig_type_covered(rrsig));
-		tmp_rrset = knot_rrset_new(knot_dname_copy(rrsig->owner),
-		                           knot_rrset_rdata_rrsig_type_covered(rrsig),
->>>>>>> fa34ab3b
 		                           rrsig->rclass,
 		                           rrsig->ttl);
 		if (tmp_rrset == NULL) {
@@ -227,49 +217,7 @@
 		return KNOT_ENOMEM;
 	}
 
-<<<<<<< HEAD
 	memcpy(rdata, scanner->r_data, scanner->r_data_length);
-=======
-	for (int i = 0; desc->block_types[i] != KNOT_RDATA_WF_END; i++) {
-		int item = desc->block_types[i];
-		if (descriptor_item_is_dname(item)) {
-			knot_dname_t *dname =
-				knot_dname_copy(scanner->r_data + scanner->r_data_blocks[i]);
-			if (dname == NULL) {
-				return KNOT_ERROR;
-			}
-			knot_dname_to_lower(dname);
-dbg_zp_exec_detail(
-			char *name = knot_dname_to_str(dname);
-			dbg_zp_detail("zp: arr_rdata_to_rr: "
-			              "Offset=%zu:Adding dname=%s (%p)\n",
-			              offset, name, dname);
-			free(name);
-);
-			/* Handle DNAME duplications. */
-			knot_zone_contents_insert_dname_into_table(&dname,
-							parser->lookup_tree);
-			memcpy(rdata + offset, &dname, sizeof(knot_dname_t *));
-			offset += sizeof(knot_dname_t *);
-		} else if (descriptor_item_is_fixed(item)) {
-			//copy the whole thing
-			// TODO check the size
-			assert(item == scanner->r_data_blocks[i + 1] -
-			       scanner->r_data_blocks[i]);
-			memcpy(rdata + offset,
-			       scanner->r_data + scanner->r_data_blocks[i],
-			       item);
-			offset += item;
-		} else {
-			memcpy(rdata + offset,
-			       scanner->r_data + scanner->r_data_blocks[i],
-			       scanner->r_data_blocks[i + 1] -
-			       scanner->r_data_blocks[i]);
-			offset += scanner->r_data_blocks[i + 1] -
-			          scanner->r_data_blocks[i];
-		}
-	}
->>>>>>> fa34ab3b
 
 	return KNOT_EOK;
 }
@@ -288,11 +236,6 @@
 #warning Node/RRSet compression at this level? To avoid duplicate names.
 	knot_rrset_t *current_rrset = NULL;
 	knot_dname_t *current_owner = knot_dname_copy(scanner->r_owner);
-<<<<<<< HEAD
-=======
-
-	knot_dname_to_lower(current_owner);
->>>>>>> fa34ab3b
 
 	knot_dname_to_lower(current_owner);
 
@@ -383,12 +326,8 @@
 		knot_rrset_t *tmp_rrsig = current_rrset;
 
 		if (parser->last_node &&
-<<<<<<< HEAD
 		    !knot_dname_is_equal(parser->last_node->owner,
 		                         current_rrset->owner)) {
-=======
-		    !knot_dname_is_equal(parser->last_node->owner, current_rrset->owner)) {
->>>>>>> fa34ab3b
 			/* RRSIG is first in the node, so we have to create it
 			 * before we return
 			 */

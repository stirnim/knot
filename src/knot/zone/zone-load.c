/*  Copyright (C) 2011 CZ.NIC, z.s.p.o. <knot-dns@labs.nic.cz>

    This program is free software: you can redistribute it and/or modify
    it under the terms of the GNU General Public License as published by
    the Free Software Foundation, either version 3 of the License, or
    (at your option) any later version.

    This program is distributed in the hope that it will be useful,
    but WITHOUT ANY WARRANTY; without even the implied warranty of
    MERCHANTABILITY or FITNESS FOR A PARTICULAR PURPOSE.  See the
    GNU General Public License for more details.

    You should have received a copy of the GNU General Public License
    along with this program.  If not, see <http://www.gnu.org/licenses/>.
 */

#include <config.h>
#include <assert.h>
#include <stdio.h>
#include <stdlib.h>
#include <string.h>
#include <errno.h>
#include <sys/types.h>
#include <sys/stat.h>
#include <fcntl.h>
#include <time.h>
#include <unistd.h>
#include <inttypes.h>

#include "common/crc.h"
#include "libknot/common.h"
#include "knot/zone/semantic-check.h"
#include "libknot/zone/zone-contents.h"
#include "knot/other/debug.h"
#include "knot/zone/zone-load.h"
#include "zscanner/file_loader.h"

/* ZONE LOADING FROM FILE USING RAGEL PARSER */

/*!
 * \brief Adds RRSet to list.
 *
 * \param head Head of list.
 * \param rrsig RRSet to be added.
 */
static int rrset_list_add(rrset_list_t **head, knot_rrset_t *rrsig)
{
	if (*head == NULL) {
		*head = xmalloc(sizeof(rrset_list_t));
		(*head)->next = NULL;
		(*head)->data = rrsig;
	} else {
		rrset_list_t *tmp = xmalloc(sizeof(*tmp));
		tmp->next = *head;
		tmp->data = rrsig;
		*head = tmp;
	}

	dbg_zp_verb("zp: rrset_add: Added RRSIG %p to list.\n", rrsig);

	return KNOT_EOK;
}

/*!
 * \brief Deletes RRSet list. Sets pointer to NULL.
 *
 * \param head Head of list to be deleted.
 */
static void rrset_list_delete(rrset_list_t **head)
{
	rrset_list_t *tmp;
	if (*head == NULL) {
		return;
	}

	while (*head != NULL) {
		tmp = *head;
		*head = (*head)->next;
		free(tmp);
	}

	*head = NULL;

	dbg_zp("zp: list_delete: List deleleted.\n");
}

static int find_rrset_for_rrsig_in_node(knot_zone_contents_t *zone,
                                 knot_node_t *node,
                                 knot_rrset_t *rrsig)
{
	assert(node);

	assert(knot_dname_compare(rrsig->owner, node->owner) == 0);

	knot_rrset_t *tmp_rrset =
		knot_node_get_rrset(node,
	                            knot_rrset_rdata_rrsig_type_covered(rrsig));

	int ret;

	if (tmp_rrset == NULL) {
		dbg_zp("zp: find_rr_for_sig_in_node: Node does not contain "
		       "RRSet of type %d.\n",
		       knot_rrset_rdata_rrsig_type_covered(rrsig));
		tmp_rrset = knot_rrset_new(rrsig->owner,
		                           knot_rrset_rdata_rrsig_type_covered(rrsig),
		                           rrsig->rclass,
		                           rrsig->ttl);
		if (tmp_rrset == NULL) {
			dbg_zp("zp: find_rr_for_sig_in_node: Cannot create "
			       "dummy RRSet.\n");
			return KNOT_ERROR;
		}

		ret = knot_zone_contents_add_rrset(zone, tmp_rrset, &node,
		                                   KNOT_RRSET_DUPL_MERGE);
		assert(ret <= 0);
		if (ret < 0) {
			dbg_zp("zp: Failed to add new dummy RRSet to the zone."
			       "\n");
			return KNOT_ERROR;
		}
	}

	assert(tmp_rrset);

	if (tmp_rrset->ttl != rrsig->ttl) {
		char *name = knot_dname_to_str(tmp_rrset->owner);
		assert(name);
		log_zone_warning("RRSIG owned by: %s (covering type %d) cannot be added to "
		                 "its RRSet, because their TTLs differ. "
		                 "Changing TTL=%d to value=%d.\n",
		                 name, knot_rrset_rdata_rrsig_type_covered(rrsig),
		                 rrsig->ttl, tmp_rrset->ttl);
		free(name);
	}

	ret = knot_zone_contents_add_rrsigs(zone, rrsig, &tmp_rrset, &node,
			                    KNOT_RRSET_DUPL_MERGE);
	if (ret < 0) {
		dbg_zp("zp: find_rr_for_sig: Cannot add RRSIG.\n");
		return KNOT_EINVAL;
	} else if (ret > 0) {
		/* Merged, free data + owner, but not DNAMEs inside RDATA. */
		knot_rrset_deep_free(&rrsig, 1, 0);
	}
	assert(tmp_rrset->rrsigs != NULL);

	return KNOT_EOK;
}

static knot_node_t *create_node(knot_zone_contents_t *zone,
                                knot_rrset_t *current_rrset,
                                int (*node_add_func)(knot_zone_contents_t *zone,
                                                     knot_node_t *node,
                                                     int create_parents, uint8_t))
{
	dbg_zp_verb("zp: create_node: Creating node using RRSet: %p.\n",
	            current_rrset);
	knot_node_t *node =
		knot_node_new(current_rrset->owner, NULL, 0);
	int ret = node_add_func(zone, node, 1, 0);
	if (ret != KNOT_EOK) {
		log_zone_warning("Node could not be added (%s).\n",
		                 knot_strerror(ret));
		return NULL;
	}

	assert(current_rrset->owner == node->owner);

	return node;
}

static void process_rrsigs_in_node(parser_context_t *parser,
                                   knot_zone_contents_t *zone,
                                   knot_node_t *node)
{
	dbg_zp_verb("zp: process_rrsigs: Processing RRSIGS in node: %p.\n",
	            node);
	rrset_list_t *tmp = parser->node_rrsigs;
	while (tmp != NULL) {
		if (find_rrset_for_rrsig_in_node(zone, node,
						 tmp->data) != KNOT_EOK) {
			parser->ret = KNOT_ERROR;
			log_zone_error("Could not add RRSIG to zone!\n");
			return;
		}
		tmp = tmp->next;
	}
}

void process_error(const scanner_t *s)
{
	if (s->stop == true) {
		log_zone_error("Fatal error in zone file %s:%"PRIu64": %s "
		               "Stopping zone loading.\n",
		               s->file_name, s->line_counter,
		               knot_strerror(s->error_code));
	} else {
		log_zone_error("Error in zone file %s:%"PRIu64": %s\n",
		               s->file_name, s->line_counter,
		               knot_strerror(s->error_code));
	}
}

// TODO this could be a part of the cycle below, but we'd need a buffer.
static size_t calculate_item_size(const knot_rrset_t *rrset,
                               const scanner_t *scanner)
{
	const rdata_descriptor_t *desc = get_rdata_descriptor(rrset->type);
	assert(desc);
	size_t size = 0;
	for (int i = 0; desc->block_types[i] != KNOT_RDATA_WF_END; i++) {
		int item = desc->block_types[i];
		if (descriptor_item_is_dname(item)) {
			size += sizeof(knot_dname_t *);
		} else if (descriptor_item_is_fixed(item)) {
			assert(item == scanner->r_data_blocks[i + 1] -
			       scanner->r_data_blocks[i]);
			size += item;
		} else {
			size += scanner->r_data_blocks[i + 1] -
			        scanner->r_data_blocks[i];
		}
	}

	return size;
}

static int add_rdata_to_rr(knot_rrset_t *rrset, const scanner_t *scanner)
{
	if (rrset == NULL) {
		dbg_zp("zp: add_rdata_to_rr: No RRSet.\n");
		return KNOT_EINVAL;
	}

	parser_context_t *parser = scanner->data;

	const rdata_descriptor_t *desc =
		get_rdata_descriptor(knot_rrset_type(rrset));
	assert(desc);

	dbg_zp_detail("zp: add_rdata_to_rr: Adding type %d, RRSet has %d RRs.\n",
	              rrset->type, rrset->rdata_count);

	size_t rdlen = calculate_item_size(rrset, scanner);
	size_t offset = 0;
	uint8_t *rdata = knot_rrset_create_rdata(rrset, rdlen);
	if (rdata == NULL) {
		dbg_zp("zp: create_rdata: Could not create RR.\n");
		return KNOT_ENOMEM;
	}

	for (int i = 0; desc->block_types[i] != KNOT_RDATA_WF_END; i++) {
		int item = desc->block_types[i];
		if (descriptor_item_is_dname(item)) {
			knot_dname_t *dname =
				knot_dname_new_from_wire(scanner->r_data +
			                                 scanner->r_data_blocks[i],
			                                 scanner->r_data_blocks[i + 1] - scanner->r_data_blocks[i]);
			if (dname == NULL) {
				return KNOT_ERROR;
			}
			knot_dname_to_lower(dname);
dbg_zp_exec_detail(
			char *name = knot_dname_to_str(dname);
			dbg_zp_detail("zp: arr_rdata_to_rr: "
			              "Offset=%zu:Adding dname=%s (%p)\n",
			              offset, name, dname);
			free(name);
);
			/* Handle DNAME duplications. */
			knot_zone_contents_insert_dname_into_table(&dname,
							parser->lookup_tree);
			memcpy(rdata + offset, &dname, sizeof(knot_dname_t *));
			offset += sizeof(knot_dname_t *);
		} else if (descriptor_item_is_fixed(item)) {
			//copy the whole thing
			// TODO check the size
			assert(item == scanner->r_data_blocks[i + 1] -
			       scanner->r_data_blocks[i]);
			memcpy(rdata + offset,
			       scanner->r_data + scanner->r_data_blocks[i],
			       item);
			offset += item;
		} else {
			memcpy(rdata + offset,
			       scanner->r_data + scanner->r_data_blocks[i],
			       scanner->r_data_blocks[i + 1] -
			       scanner->r_data_blocks[i]);
			offset += scanner->r_data_blocks[i + 1] -
			          scanner->r_data_blocks[i];
		}
	}

	return KNOT_EOK;
}

static void process_rr(const scanner_t *scanner)
{
	/*!< \todo Refactor, too long. */
	dbg_zp_detail("Owner from parser=%s\n",
	              scanner->r_owner);
	parser_context_t *parser = scanner->data;
	if (parser->ret != KNOT_EOK) {
		return;
	}
	knot_zone_contents_t *contents = parser->current_zone;
	knot_dname_t *current_owner = NULL;
	knot_rrset_t *current_rrset = NULL;
	if (parser->last_node &&
	    (scanner->r_owner_length == parser->last_node->owner->size) &&
	    (strncmp((char *)parser->last_node->owner->name,
	            (char *)scanner->r_owner, scanner->r_owner_length) == 0)) {
		// no need to create new dname;
		current_owner = parser->last_node->owner;
		knot_dname_retain(current_owner);
<<<<<<< HEAD
    	} else {
    		current_owner = 
    			knot_dname_new_from_wire(scanner->r_owner,
		                                 scanner->r_owner_length);
	    	if (current_owner == NULL) {
=======
	} else {
		current_owner =
			knot_dname_new_from_wire(scanner->r_owner,
			                         scanner->r_owner_length,
			                         NULL);
		if (current_owner == NULL) {
>>>>>>> 90fb5d03
			parser->ret = KNOT_ERROR;
			return;
		}
		knot_dname_to_lower(current_owner);
		/*!< \todo
		 * If name is already in the table, we might not need to create
		 * dname object, just compare wires.
		 */
		knot_zone_contents_insert_dname_into_table(&current_owner,
		                                           parser->lookup_tree);
	}

	/*!< \todo Do not create RRSet each time - merging needs to be sorted though. */
	current_rrset = knot_rrset_new(current_owner,
	               scanner->r_type,
	               scanner->r_class,
	               scanner->r_ttl);
	knot_dname_release(current_owner);

	assert(current_owner);
	assert(current_rrset);
	parser->current_rrset = current_rrset;

	int ret = add_rdata_to_rr(current_rrset, scanner);
	if (ret != KNOT_EOK) {
		log_zone_error("Cannot add RDATA to zone, load failed.\n");
		parser->ret = ret;
		return;
	}

	dbg_zp_verb("zp: process_rr: Processing type: %d.\n",
	            parser->current_rrset->type);

	assert(current_rrset->rdata_count);

	/* Node add/get functions. */
	int (*node_add_func)(knot_zone_contents_t *, knot_node_t *, int,
	                     uint8_t);
	knot_node_t *(*node_get_func)(const knot_zone_contents_t *,
	                                const knot_dname_t *);


	/* If we have RRSIG of NSEC3 type first node will have
	 * to be created in NSEC3 part of the zone */
	uint16_t type_covered = 0;
	if (current_rrset->type == KNOT_RRTYPE_RRSIG) {
		type_covered =
			knot_rrset_rdata_rrsig_type_covered(current_rrset);
	}

	if (current_rrset->type != KNOT_RRTYPE_NSEC3 &&
	    type_covered != KNOT_RRTYPE_NSEC3) {
		node_add_func = &knot_zone_contents_add_node;
		node_get_func = &knot_zone_contents_get_node;
	} else {
		node_add_func = &knot_zone_contents_add_nsec3_node;
		node_get_func = &knot_zone_contents_get_nsec3_node;
	}

	if (current_rrset->type == KNOT_RRTYPE_SOA) {
		if (knot_node_rrset(knot_zone_contents_apex(contents),
		                      KNOT_RRTYPE_SOA) != NULL) {
			/* Receiving another SOA. */
			if (!knot_rrset_equal(current_rrset,
			    knot_node_rrset(knot_zone_contents_apex(contents),
			    KNOT_RRTYPE_SOA), KNOT_RRSET_COMPARE_WHOLE)) {
				log_zone_error("Extra SOA record in the "
				               "zone.\n");
				/*!< \todo consider a new error */
				parser->ret = KNOT_EMALF;
				return;
			} else {
				log_zone_warning("encountered identical "
				                 "extra SOA record");
				knot_rrset_deep_free(&current_rrset, 1, 1);
				parser->ret = KNOT_EOK;
				return;
			}
		}
	}

	if (current_rrset->type == KNOT_RRTYPE_SOA) {
		if (knot_dname_compare(current_rrset->owner,
					parser->origin_from_config) != 0) {
			log_zone_error("SOA record has a different "
				"owner than the one specified "
				"in config! \n");
			/* Such SOA cannot even be added, because
			 * it would not be in the zone apex. */
			parser->ret = KNOT_EBADZONE;
			return;
		}
	}

	if (current_rrset->type == KNOT_RRTYPE_RRSIG) {
		knot_rrset_t *tmp_rrsig = current_rrset;

		if (parser->last_node &&
		    knot_dname_compare_non_canon(parser->last_node->owner,
		                                 current_rrset->owner) != 0) {
			/* RRSIG is first in the node, so we have to create it
			 * before we return
			 */
			if (parser->node_rrsigs != NULL) {
				process_rrsigs_in_node(parser,
				                       contents,
				                       parser->last_node);
				rrset_list_delete(&parser->node_rrsigs);
			}

			/* The node might however been created previously. */
			parser->last_node =
				knot_zone_contents_get_node(contents,
					knot_rrset_owner(current_rrset));

			if (parser->last_node == NULL) {
				/* Try NSEC3 tree. */
				if (current_rrset->type == KNOT_RRTYPE_NSEC3 ||
				    current_rrset->type == KNOT_RRTYPE_RRSIG) {
					parser->last_node =
						knot_zone_contents_get_nsec3_node(
							contents,
							knot_rrset_owner(
								current_rrset));
				}
			}

			if (parser->last_node == NULL) {
				/* Still NULL, node has to be created. */
				if ((parser->last_node = create_node(contents,
				                                     current_rrset,
				                                     node_add_func))
				    == NULL) {
					knot_rrset_free(&tmp_rrsig);
					dbg_zp("zp: process_rr: Cannot "
					       "create new node.\n");
					log_zone_error("None cannot be created.\n");
					/*!< \todo consider a new error */
					parser->ret = KNOT_ERROR;
					return;
				}
			}
		}

		if (rrset_list_add(&parser->node_rrsigs, tmp_rrsig) != 0) {
			dbg_zp("zp: process_rr: Cannot "
			       "create new node.\n");
			parser->ret = KNOT_ERROR;
			return;
		}

		dbg_zp_verb("zp: process_rr: RRSIG proccesed successfully.\n");
		parser->ret = KNOT_EOK;
		return;
	}

	/*! \todo Move RRSIG and RRSet handling to funtions. */
	assert(current_rrset->type != KNOT_RRTYPE_RRSIG);

	knot_node_t *node = NULL;
	/* \note this could probably be much simpler */
	if (parser->last_node && current_rrset->type != KNOT_RRTYPE_SOA &&
	    knot_dname_compare_non_canon(parser->last_node->owner,
				 current_rrset->owner) ==
	    0) {
		node = parser->last_node;
	} else {
		if (parser->last_node && parser->node_rrsigs) {
			process_rrsigs_in_node(parser,
			                       contents,
			                       parser->last_node);
		}
		rrset_list_delete(&parser->node_rrsigs);
		/* new node */
		node = node_get_func(contents, current_rrset->owner);
	}

	if (node == NULL) {
		if (parser->last_node && parser->node_rrsigs) {
			process_rrsigs_in_node(parser,
			                       contents,
			                       parser->last_node);
		}

		if ((node = create_node(contents, current_rrset,
		                        node_add_func)) == NULL) {
			dbg_zp("zp: process_rr: Cannot "
			       "create new node.\n");
			char *zone_name = knot_dname_to_str(contents->apex->owner);
			char *name = knot_dname_to_str(current_rrset->owner);
			log_zone_warning("Zone %s: Cannot create new "
			                 "node owned by %s, skipping.\n",
			                 zone_name, name);
			free(name);
			free(zone_name);
			return;
		}
	}

	if (current_rrset->type != KNOT_RRTYPE_RRSIG) {
		/*
		 * If there's already an RRSet of this type in a node, check
		 * that TTLs are the same, if not, give warning a change TTL.
		 */
		const knot_rrset_t *rrset_in_node =
			knot_node_rrset(node, current_rrset->type);
		if (rrset_in_node &&
		    current_rrset->ttl != rrset_in_node->ttl) {
			log_zone_warning("TTL does not match TTL of its RRSet."
			                 "Changing to %"PRIu32"\n",
			                 rrset_in_node->ttl);
			/* Actual change will happen in merge. */
		}
	}

	ret = knot_zone_contents_add_rrset(contents, current_rrset,
	                                   &node,
	                                   KNOT_RRSET_DUPL_MERGE);
	if (ret < 0) {
		dbg_zp("zp: process_rr: Cannot "
		       "add RRSets.\n");
		/*!< \todo mixed error codes, has to be changed. */
		parser->ret = ret;
		return;
	} else if (ret > 0) {
		knot_rrset_deep_free(&current_rrset, 1, 0);
	}
	assert(parser->current_zone && node);
	/* Do mandatory semantic checks. */
	int sem_fatal_error = 0;
	ret = sem_check_node_plain(parser->current_zone, node, -1,
	                           parser->err_handler, 1,
	                           &sem_fatal_error);
	if (ret != KNOT_EOK) {
		log_zone_error("Semantic check failed to run (%s)\n",
		               knot_strerror(ret));
		parser->ret = ret;
		return;
	}
	if (sem_fatal_error) {
		log_zone_error("Semantic check found fatal error "
		               "on line=%"PRIu64"\n",
		               scanner->line_counter);
		parser->ret = KNOT_EMALF;
		return;
	}

	parser->last_node = node;

	dbg_zp_verb("zp: process_rr: RRSet %p processed successfully.\n",
	            parser->current_rrset);
	parser->ret = KNOT_EOK;
}

int knot_zload_open(zloader_t **dst, const char *source, const char *origin,
                    int semantic_checks)
{
	if (!dst || !source || !origin) {
		dbg_zload("zload: open: Bad arguments.\n");
		return KNOT_EINVAL;
	}

	*dst = NULL;

	/* Check zone file. */
	struct stat st;
	if (stat(source, &st) < 0) {
		return knot_map_errno(errno);
	}

	/* Create context. */
	parser_context_t *context = xmalloc(sizeof(parser_context_t));

	/* Create trie for DNAME duplicits. */
	context->lookup_tree = hattrie_create();
	if (context->lookup_tree == NULL) {
		free(context);
		return KNOT_ENOMEM;
	}

	context->origin_from_config =
		knot_dname_new_from_str(origin, strlen(origin));
	assert(context->origin_from_config);
	knot_dname_to_lower(context->origin_from_config);
	/* Add first DNAME to lookup tree. */
	knot_zone_contents_insert_dname_into_table(&context->origin_from_config,
	                                           context->lookup_tree);
	context->last_node = knot_node_new(context->origin_from_config,
	                                   NULL, 0);
	knot_dname_release(context->origin_from_config);
	knot_zone_t *zone = knot_zone_new(context->last_node);
	context->current_zone = knot_zone_get_contents(zone);
	context->node_rrsigs = NULL;
	context->ret = KNOT_EOK;

	/* Create file loader. */
	file_loader_t *loader = file_loader_create(source, origin,
	                                           KNOT_CLASS_IN, 3600,
	                                           process_rr, process_error,
	                                           context);
	if (loader == NULL) {
		dbg_zload("Could not create file loader.\n");
		hattrie_free(context->lookup_tree);
		free(context);
		return KNOT_ERROR;
	}

	/* Allocate new loader. */
	zloader_t *zl = xmalloc(sizeof(zloader_t));

	zl->source = strdup(source);
	zl->origin = strdup(origin);
	zl->file_loader = loader;
	zl->context = context;
	zl->semantic_checks = semantic_checks;
	*dst = zl;

	/* Log all information for now - possibly more config options. */
	zl->err_handler = handler_new(1, 1, 1, 1, 1);
	if (zl->err_handler == NULL) {
		/* Not a reason to stop. */
		log_zone_warning("Could not create semantic checks handler. "
		                 "Semantic check skipped for zone %s\n",
		                 origin);
	}

	context->err_handler = zl->err_handler;

	return KNOT_EOK;
}

knot_zone_t *knot_zload_load(zloader_t *loader)
{
	dbg_zload("zload: load: Loading zone, loader: %p.\n", loader);
	if (!loader) {
		dbg_zload("zload: load: NULL loader!\n");
		return NULL;
	}

	parser_context_t *c = loader->context;
	assert(c);
	file_loader_process(loader->file_loader);
	if (c->last_node && c->node_rrsigs) {
		process_rrsigs_in_node(c, c->current_zone, c->last_node);
	}

	if (c->ret != KNOT_EOK) {
		log_zone_error("Zone could not be loaded (%s).\n",
		               knot_strerror(c->ret));
		rrset_list_delete(&c->node_rrsigs);
		knot_zone_t *zone_to_free = c->current_zone->zone;
		knot_zone_deep_free(&zone_to_free);
		return NULL;
	}

	if (loader->file_loader->scanner->error_counter > 0) {
		log_zone_error("Zone could not be loaded due to %"PRIu64" errors"
		               " encountered.\n",
		               loader->file_loader->scanner->error_counter);
		rrset_list_delete(&c->node_rrsigs);
		knot_zone_t *zone_to_free = c->current_zone->zone;
		knot_zone_deep_free(&zone_to_free);
		return NULL;
	}

	if (knot_zone_contents_apex(c->current_zone) == NULL ||
	    knot_node_rrset(knot_zone_contents_apex(c->current_zone), KNOT_RRTYPE_SOA) == NULL) {
		log_zone_error("No SOA record in the zone file.\n");
		rrset_list_delete(&c->node_rrsigs);
		knot_zone_t *zone_to_free = c->current_zone->zone;
		knot_zone_deep_free(&zone_to_free);
		return NULL;
	}

	knot_node_t *first_nsec3_node = NULL;
	knot_node_t *last_nsec3_node = NULL;
	rrset_list_delete(&c->node_rrsigs);
	knot_zone_contents_adjust(c->current_zone, &first_nsec3_node,
	                          &last_nsec3_node, 0);

	if (loader->semantic_checks) {
		int check_level = 1;
		const knot_rrset_t *soa_rr =
			knot_node_rrset(knot_zone_contents_apex(c->current_zone),
		                        KNOT_RRTYPE_SOA);
		assert(soa_rr); // In this point, SOA has to exist
		const knot_rrset_t *nsec3param_rr =
			knot_node_rrset(knot_zone_contents_apex(c->current_zone),
		                        KNOT_RRTYPE_NSEC3PARAM);
		if (soa_rr->rrsigs && nsec3param_rr == NULL) {
			/* Set check level to DNSSEC. */
			check_level = 2;
		} else if (soa_rr->rrsigs && nsec3param_rr) {
			check_level = 3;
		}
		zone_do_sem_checks(c->current_zone, check_level,
		                   loader->err_handler, first_nsec3_node,
		                   last_nsec3_node);
		char *zname = knot_dname_to_str(knot_rrset_owner(soa_rr));
		log_zone_info("Semantic checks completed for zone=%s\n", zname);
		free(zname);
	}

	return c->current_zone->zone;
}

void knot_zload_close(zloader_t *loader)
{
	if (!loader) {
		return;
	}

	hattrie_free(loader->context->lookup_tree);

	file_loader_free(loader->file_loader);

	free(loader->source);
	free(loader->origin);
	free(loader->context);
	free(loader->err_handler);
	free(loader);
}<|MERGE_RESOLUTION|>--- conflicted
+++ resolved
@@ -315,20 +315,11 @@
 		// no need to create new dname;
 		current_owner = parser->last_node->owner;
 		knot_dname_retain(current_owner);
-<<<<<<< HEAD
     	} else {
     		current_owner = 
     			knot_dname_new_from_wire(scanner->r_owner,
 		                                 scanner->r_owner_length);
 	    	if (current_owner == NULL) {
-=======
-	} else {
-		current_owner =
-			knot_dname_new_from_wire(scanner->r_owner,
-			                         scanner->r_owner_length,
-			                         NULL);
-		if (current_owner == NULL) {
->>>>>>> 90fb5d03
 			parser->ret = KNOT_ERROR;
 			return;
 		}

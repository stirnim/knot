/*  Copyright (C) 2011 CZ.NIC, z.s.p.o. <knot-dns@labs.nic.cz>

    This program is free software: you can redistribute it and/or modify
    it under the terms of the GNU General Public License as published by
    the Free Software Foundation, either version 3 of the License, or
    (at your option) any later version.

    This program is distributed in the hope that it will be useful,
    but WITHOUT ANY WARRANTY; without even the implied warranty of
    MERCHANTABILITY or FITNESS FOR A PARTICULAR PURPOSE.  See the
    GNU General Public License for more details.

    You should have received a copy of the GNU General Public License
    along with this program.  If not, see <http://www.gnu.org/licenses/>.
 */

#include <config.h>
#include <sys/stat.h>
#include "knot/ctl/remote.h"
#include "common/log.h"
#include "common/fdset.h"
#include "knot/knot.h"
#include "knot/conf/conf.h"
#include "knot/server/socket.h"
#include "knot/server/tcp-handler.h"
#include "knot/server/zones.h"
#include "libknot/packet/wire.h"
#include "common/descriptor.h"
#include "libknot/nameserver/name-server.h"
#include "libknot/tsig-op.h"
#include "libknot/rdata.h"
#include "libknot/dnssec/random.h"
#include "libknot/dnssec/zone-sign.h"
#include "libknot/dnssec/zone-nsec.h"

#define KNOT_CTL_REALM "knot."
#define KNOT_CTL_REALM_EXT ("." KNOT_CTL_REALM)
#define CMDARGS_BUFLEN (1024*1024) /* 1M */
#define KNOT_CTL_SOCKET_UMASK 0007

/*! \brief Remote command structure. */
typedef struct remote_cmdargs_t {
	const knot_rrset_t **arg;
	unsigned argc;
	knot_rcode_t rc;
	char resp[CMDARGS_BUFLEN];
	size_t rlen;
} remote_cmdargs_t;

/*! \brief Callback prototype for remote commands. */
typedef int (*remote_cmdf_t)(server_t*, remote_cmdargs_t*);

/*! \brief Callback prototype for per-zone operations. */
typedef int (remote_zonef_t)(server_t*, const knot_zone_t *);

/*! \brief Remote command table item. */
typedef struct remote_cmd_t {
	const char *name;
	remote_cmdf_t f;
} remote_cmd_t;

/* Forward decls. */
static int remote_c_stop(server_t *s, remote_cmdargs_t* a);
static int remote_c_reload(server_t *s, remote_cmdargs_t* a);
static int remote_c_refresh(server_t *s, remote_cmdargs_t* a);
static int remote_c_status(server_t *s, remote_cmdargs_t* a);
static int remote_c_zonestatus(server_t *s, remote_cmdargs_t* a);
static int remote_c_flush(server_t *s, remote_cmdargs_t* a);
static int remote_c_signzone(server_t *s, remote_cmdargs_t* a);

/*! \brief Table of remote commands. */
struct remote_cmd_t remote_cmd_tbl[] = {
	{ "stop",      &remote_c_stop },
	{ "reload",    &remote_c_reload },
	{ "refresh",   &remote_c_refresh },
	{ "status",    &remote_c_status },
	{ "zonestatus",&remote_c_zonestatus },
	{ "flush",     &remote_c_flush },
	{ "signzone",  &remote_c_signzone },
	{ NULL,        NULL }
};

/* Private APIs. */

/*! \brief Apply callback to all zones specified by RDATA of CNAME RRs. */
static int remote_rdata_apply(server_t *s, remote_cmdargs_t* a, remote_zonef_t *cb)
{
	if (!s || !a || !cb) {
		return KNOT_EINVAL;
	}

	knot_nameserver_t *ns = s->nameserver;
	knot_zone_t *zone = NULL;
	int ret = KNOT_EOK;

	/* Refresh specific zones. */
	for (unsigned i = 0; i < a->argc; ++i) {
		/* Process all zones in data section. */
		const knot_rrset_t *rr = a->arg[i];
		if (knot_rrset_type(rr) != KNOT_RRTYPE_NS) {
			continue;
		}

		for (uint16_t i = 0; i < knot_rrset_rdata_rr_count(rr); i++) {
			/* Refresh zones. */
			const knot_dname_t *dn =
				knot_rdata_ns_name(rr, i);
			rcu_read_lock();
			zone = knot_zonedb_find(ns->zone_db, dn);
			if (cb(s, zone) != KNOT_EOK) {
				a->rc = KNOT_RCODE_SERVFAIL;
			}
			rcu_read_unlock();
		}
	}

	return ret;
}

/*! \brief Zone refresh callback. */
static int remote_zone_refresh(server_t *s, const knot_zone_t *z)
{
	if (!s || !z) {
		return KNOT_EINVAL;
	}

	knot_nameserver_t *ns =  s->nameserver;
	evsched_t *sch = ((server_t *)knot_ns_get_data(ns))->sched;
	zonedata_t *zd = (zonedata_t *)knot_zone_data(z);
	if (!sch || !zd) {
		return KNOT_EINVAL;
	}

	/* Expire REFRESH timer. */
	if (zd->xfr_in.timer) {
		evsched_cancel(sch, zd->xfr_in.timer);
		evsched_schedule(sch, zd->xfr_in.timer,
		                 knot_random_uint32_t() % 1000);
	}

	return KNOT_EOK;
}

/*! \brief Zone flush callback. */
static int remote_zone_flush(server_t *s, const knot_zone_t *z)
{
	if (!s || !z) {
		return KNOT_EINVAL;
	}

	knot_nameserver_t *ns =  s->nameserver;
	evsched_t *sch = ((server_t *)knot_ns_get_data(ns))->sched;
	zonedata_t *zd = (zonedata_t *)knot_zone_data(z);
	if (!sch || !zd) {
		return KNOT_EINVAL;
	}

	/* Expire IXFR sync timer. */
	if (zd->ixfr_dbsync) {
		evsched_cancel(sch, zd->ixfr_dbsync);
		evsched_schedule(sch, zd->ixfr_dbsync,
		                 knot_random_uint32_t() % 1000);
	}

	return KNOT_EOK;
}

/*! \brief Sign zone callback. */
static int remote_zone_sign(server_t *server, const knot_zone_t *zone)
{
	if (!server || !zone) {
		return KNOT_EINVAL;
	}

	char *zone_name = knot_dname_to_str(zone->name);
	log_server_info("Requested zone resign for '%s'.\n", zone_name);
	free(zone_name);

	uint32_t expires_at = 0;
	zones_cancel_dnssec((knot_zone_t *)zone);
	rcu_read_lock();
	zones_dnssec_sign((knot_zone_t *)zone, true, &expires_at);
	rcu_read_unlock();
	zones_schedule_dnssec((knot_zone_t *)zone, expires_at);

	return KNOT_EOK;
}

/*!
 * \brief Remote command 'stop' handler.
 *
 * QNAME: stop
 * DATA: NULL
 */
static int remote_c_stop(server_t *s, remote_cmdargs_t* a)
{
	UNUSED(a);
	UNUSED(s);
	return KNOT_CTL_STOP;
}

/*!
 * \brief Remote command 'reload' handler.
 *
 * QNAME: reload
 * DATA: NULL
 */
static int remote_c_reload(server_t *s, remote_cmdargs_t* a)
{
	UNUSED(a);
	return server_reload(s, conf()->filename);
}

/*!
 * \brief Remote command 'status' handler.
 *
 * QNAME: status
 * DATA: NONE
 */
static int remote_c_status(server_t *s, remote_cmdargs_t* a)
{
	UNUSED(s);
	UNUSED(a);
	/*! \todo #2035 Add some TXT RRs with stats. */
	dbg_server("remote: %s\n", __func__);
	return KNOT_EOK;
}

static char *dnssec_info(const zonedata_t *zd, char *buf, size_t buf_size)
{
	assert(zd && zd->dnssec_timer);
	assert(buf);

	time_t diff_time = zd->dnssec_timer->tv.tv_sec;
	struct tm *t = localtime(&diff_time);

	size_t written = strftime(buf, buf_size, "%c", t);
	if (written == 0) {
		return NULL;
	}

	return buf;
}

/*!
 * \brief Remote command 'zonestatus' handler.
 *
 * QNAME: zonestatus
 * DATA: NONE
 */
static int remote_c_zonestatus(server_t *s, remote_cmdargs_t* a)
{
	dbg_server("remote: %s\n", __func__);
	char *dst = a->resp;
	size_t rb = sizeof(a->resp) - 1;

	int ret = KNOT_EOK;
	rcu_read_lock();
	knot_nameserver_t *ns =  s->nameserver;
	knot_zonedb_iter_t it;
	knot_zonedb_iter_begin(ns->zone_db, &it);
	while(!knot_zonedb_iter_finished(&it)) {
		const knot_zone_t *zone = knot_zonedb_iter_val(&it);
		zonedata_t *zd = (zonedata_t *)zone->data;

		/* Fetch latest serial. */
		const knot_rrset_t *soa_rrs = 0;
		uint32_t serial = 0;
		knot_zone_contents_t *contents = knot_zone_get_contents(zone);
		if (contents) {
			soa_rrs = knot_node_rrset(knot_zone_contents_apex(contents),
			                          KNOT_RRTYPE_SOA);
			assert(soa_rrs != NULL);
			serial = knot_rdata_soa_serial(soa_rrs);
		}

		/* Evalute zone type. */
		const char *state = NULL;
		if (serial == 0)  {
			state = "bootstrap";
		} else if (zd->xfr_in.has_master) {
			state = "xfer";
		}

		/* Evaluate zone state. */
		char *when = NULL;
		if (zd->xfr_in.state == XFR_PENDING) {
			when = strdup("pending");
		} else if (zd->xfr_in.timer) {
			struct timeval now, dif;
			gettimeofday(&now, 0);
			timersub(&zd->xfr_in.timer->tv, &now, &dif);
			when = malloc(64);
			if (when == NULL) {
				ret = KNOT_ENOMEM;
				break;
			}
			/*! Workaround until proper zone fetching API and locking

			 *  is implemented (ref #31)
			 */
			if (dif.tv_sec < 0) {
				memcpy(when, "busy", 5);
			} else if (snprintf(when, 64, "in %luh%lum%lus",
			             dif.tv_sec/3600,
			             (dif.tv_sec % 3600)/60,
			             dif.tv_sec % 60) < 0) {
				free(when);
				ret = KNOT_ESPACE;
				break;
			}
		} else {
			when = strdup("idle");
		}

		/* Workaround, some platforms ignore 'size' with snprintf() */
		char buf[512] = { '\0' };
		char dnssec_buf[128] = { '\0' };
		int n = snprintf(buf, sizeof(buf),
		                 "%s\ttype=%s | serial=%u | %s %s | %s %s\n",
		                 zd->conf->name,
		                 zd->xfr_in.has_master ? "slave" : "master",
		                 serial,
		                 state ? state : "",
		                 when ? when : "",
		                 zd->conf->dnssec_enable ? "automatic DNSSEC, resigning at:" : "",
		                 zd->conf->dnssec_enable ? dnssec_info(zd, dnssec_buf, sizeof(dnssec_buf)) : "");
		free(when);
		if (n < 0 || (size_t)n > rb) {
			*dst = '\0';
			ret = KNOT_ESPACE;
			break;
		}

		assert(n <= sizeof(buf));

		memcpy(dst, buf, n);
		rb -= n;
		dst += n;

		knot_zonedb_iter_next(&it);
	}
	rcu_read_unlock();

	a->rlen = sizeof(a->resp) - 1 - rb;
	return ret;
}

/*!
 * \brief Remote command 'refresh' handler.
 *
 * QNAME: refresh
 * DATA: NONE for all zones
 *       CNAME RRs with zones in RDATA
 */
static int remote_c_refresh(server_t *s, remote_cmdargs_t* a)
{
	/* Refresh all. */
	dbg_server("remote: %s\n", __func__);
	if (a->argc == 0) {
		dbg_server_verb("remote: refreshing all zones\n");
		return server_refresh(s);
	}

	/* Refresh specific zones. */
	return remote_rdata_apply(s, a, &remote_zone_refresh);
}

/*!
 * \brief Remote command 'flush' handler.
 *
 * QNAME: flush
 * DATA: NONE for all zones
 *       CNAME RRs with zones in RDATA
 */
static int remote_c_flush(server_t *s, remote_cmdargs_t* a)
{
	/* Flush all. */
	dbg_server("remote: %s\n", __func__);
	if (a->argc == 0) {
		int ret = 0;
		dbg_server_verb("remote: flushing all zones\n");
		rcu_read_lock();
		knot_nameserver_t *ns =  s->nameserver;
		knot_zonedb_iter_t it;
		knot_zonedb_iter_begin(ns->zone_db, &it);
		while(!knot_zonedb_iter_finished(&it)) {
			ret = remote_zone_flush(s, knot_zonedb_iter_val(&it));
			knot_zonedb_iter_next(&it);
		}
		rcu_read_unlock();
		return ret;
	}

	/* Flush specific zones. */
	return remote_rdata_apply(s, a, &remote_zone_flush);
}

/*!
 * \brief Remote command 'signzone' handler.
 *
 */
static int remote_c_signzone(server_t *server, remote_cmdargs_t* arguments)
{
	dbg_server("remote: %s\n", __func__);

	if (arguments->argc == 0) {
		log_server_error("signzone for all zone was requested\n");
		// TODO
		return KNOT_ENOTSUP;
	}

	return remote_rdata_apply(server, arguments, remote_zone_sign);
}

/*!
 * \brief Prepare and send error response.
 * \param c Client fd.
 * \param buf Query buffer.
 * \param buflen Query size.
 * \return number of bytes sent
 */
static int remote_senderr(int c, uint8_t *qbuf, size_t buflen)
{
	knot_wire_set_qr(qbuf);
	knot_wire_set_rcode(qbuf, KNOT_RCODE_REFUSED);
	return tcp_send(c, qbuf, buflen);
}

/* Public APIs. */

int remote_bind(conf_iface_t *desc)
{
	if (!desc) {
		return -1;
	}

	/* Create new socket. */
	int s = socket_create(desc->family, SOCK_STREAM, 0);
	if (s < 0) {
		log_server_error("Couldn't create socket for remote "
				 "control interface - %s", knot_strerror(s));
		return KNOT_ERROR;
	}

	/* Bind to interface and start listening. */
	mode_t old_umask = umask(KNOT_CTL_SOCKET_UMASK);
	int r = socket_bind(s, desc->family, desc->address, desc->port);
	umask(old_umask);
	if (r == KNOT_EOK) {
		r = socket_listen(s, TCP_BACKLOG_SIZE);
	}
	if (r != KNOT_EOK) {
		log_server_error("Could not bind to remote control interface.\n");
		socket_close(s);
		return r;
	}

	return s;
}

int remote_unbind(int r)
{
	if (r < 0) {
		return KNOT_EINVAL;
	}

	return socket_close(r);
}

int remote_poll(int r)
{
	/* Wait for events. */
	fd_set rfds;
	FD_ZERO(&rfds);
	if (r > -1) {
		FD_SET(r, &rfds);
	} else {
		r = -1; /* Make sure n == r + 1 == 0 */
	}

	return fdset_pselect(r + 1, &rfds, NULL, NULL, NULL, NULL);
}

int remote_recv(int r, sockaddr_t *a, uint8_t* buf, size_t *buflen)
{
	int c = tcp_accept(r);
	if (c < 0) {
		dbg_server("remote: couldn't accept incoming connection\n");
		return c;
	}

	/* Receive data. */
	int n = tcp_recv(c, buf, *buflen, a);
	*buflen = n;
	if (n <= 0) {
		dbg_server("remote: failed to receive data\n");
		socket_close(c);
		return KNOT_ECONNREFUSED;
	}

	return c;
}

int remote_parse(knot_pkt_t* pkt)
{
	int ret = knot_pkt_parse_question(pkt);
	if (ret == KNOT_EOK) {
		ret = knot_pkt_parse_payload(pkt, 0);
	}

	return ret;
}

static int remote_send_chunk(int c, knot_pkt_t *query, const char* d, uint16_t len)
{
	knot_pkt_t *resp = knot_pkt_new(NULL, KNOT_WIRE_MAX_PKTSIZE, &query->mm);
	if (!resp) {
		return KNOT_ENOMEM;
	}

	/* Initialize response. */
	int ret = KNOT_ERROR;
	knot_pkt_init_response(resp, query);

	/* Write to NS section. */
	knot_pkt_begin(resp, KNOT_AUTHORITY);

	/* Create TXT RR with result. */
	knot_rrset_t *rr = remote_build_rr("result.", KNOT_RRTYPE_TXT);
	remote_create_txt(rr, d, len);
	if (knot_pkt_put(resp, 0, rr, KNOT_PF_FREE) == KNOT_EOK) {
		ret = tcp_send(c, resp->wire, resp->size);
	}
<<<<<<< HEAD
=======
	knot_wire_set_nscount(rwire, rr_count);
	len += rrlen;
	knot_rrset_deep_free(&rr, 1);
>>>>>>> cd17b58e

	/* Free packet. */
	knot_pkt_free(&resp);

	return len;
}

int remote_answer(int fd, server_t *s, knot_pkt_t *pkt)
{
	if (fd < 0 || s == NULL || pkt == NULL) {
		return KNOT_EINVAL;
	}

	/* Prerequisites:
	 * QCLASS: CH
	 * QNAME: <CMD>.KNOT_CTL_REALM.
	 */
	const knot_dname_t *qname = knot_pkt_qname(pkt);
	if (knot_pkt_qclass(pkt) != KNOT_CLASS_CH) {
		dbg_server("remote: qclass != CH\n");
		return KNOT_EMALF;
	}

	knot_dname_t *realm = knot_dname_from_str(KNOT_CTL_REALM);
	if (!knot_dname_is_sub(qname, realm) != 0) {
		dbg_server("remote: qname != *%s\n", KNOT_CTL_REALM_EXT);
		knot_dname_free(&realm);
		return KNOT_EMALF;
	}
	knot_dname_free(&realm);

	/* Command:
	 * QNAME: leftmost label of QNAME
	 */
	size_t cmd_len = *qname;
	char *cmd = strndup((char*)qname + 1, cmd_len);

	/* Data:
	 * NS: TSIG
	 * AR: data
	 */
	int ret = KNOT_EOK;
	remote_cmdargs_t* args = malloc(sizeof(remote_cmdargs_t));
	if (!args) {
		free(cmd);
		return KNOT_ENOMEM;
	}
	memset(args, 0, sizeof(remote_cmdargs_t));

	const knot_pktsection_t *authority = knot_pkt_section(pkt, KNOT_AUTHORITY);
	args->arg = authority->rr;
	args->argc = authority->count;
	args->rc = KNOT_RCODE_NOERROR;

	remote_cmd_t *c = remote_cmd_tbl;
	while(c->name != NULL) {
		if (strcmp(cmd, c->name) == 0) {
			ret = c->f(s, args);
			break;
		}
		++c;
	}

	/* Prepare response. */
	if (ret != KNOT_EOK || args->rlen == 0) {
		args->rlen = strlen(knot_strerror(ret));
		strncpy(args->resp, knot_strerror(ret), args->rlen);
	}

	unsigned p = 0;
	size_t chunk = 16384;
	for (; p + chunk < args->rlen; p += chunk) {
		remote_send_chunk(fd, pkt, args->resp + p, chunk);
	}

	unsigned r = args->rlen - p;
	if (r > 0) {
		remote_send_chunk(fd, pkt, args->resp + p, r);
	}

	free(args);
	free(cmd);
	return ret;
}

int remote_process(server_t *s, conf_iface_t *ctl_if, int r,
                   uint8_t* buf, size_t buflen)
{
	knot_pkt_t *pkt =  knot_pkt_new(buf, buflen, NULL);
	if (pkt == NULL) {
		return KNOT_ENOMEM;
	}

	/* Initialize remote party address. */
	sockaddr_t a;
	sockaddr_prep(&a);

	/* Accept incoming connection and read packet. */
	size_t wire_len = pkt->max_size;
	int c = remote_recv(r, &a, pkt->wire, &wire_len);
	if (c < 0) {
		dbg_server("remote: couldn't receive query = %d\n", c);
		knot_pkt_free(&pkt);
		return c;
	} else {
		pkt->size = c;
	}

	/* Parse packet and answer if OK. */
	int ret = remote_parse(pkt);
	if (ret == KNOT_EOK && ctl_if->family != AF_UNIX) {

		/* Check ACL list. */
		char straddr[SOCKADDR_STRLEN];
		sockaddr_tostr(&a, straddr, sizeof(straddr));
		int rport = sockaddr_portnum(&a);
		knot_tsig_key_t *tsig_key = NULL;
		const knot_dname_t *tsig_name = NULL;
		if (pkt->tsig_rr) {
			tsig_name = pkt->tsig_rr->owner;
		}
		acl_match_t *m = NULL;
		knot_rcode_t ts_rc = 0;
		uint16_t ts_trc = 0;
		uint64_t ts_tmsigned = 0;
		if ((m = acl_find(conf()->ctl.acl, &a, tsig_name)) == NULL) {
			knot_pkt_free(&pkt);
			log_server_warning("Denied remote control for '%s@%d' "
			                   "(doesn't match ACL).\n",
			                   straddr, rport);
			remote_senderr(c, buf, wire_len);
			socket_close(c);
			return KNOT_EACCES;
		} else {
			tsig_key = m->key;
		}

		/* Check TSIG. */
		if (tsig_key) {
			if (pkt->tsig_rr == NULL) {
				log_server_warning("Denied remote control for '%s@%d' "
				                   "(key required).\n",
				                   straddr, rport);
				knot_pkt_free(&pkt);
				remote_senderr(c, buf, wire_len);
				socket_close(c);
				return KNOT_EACCES;
			}
			ret = zones_verify_tsig_query(pkt, tsig_key, &ts_rc,
			                              &ts_trc, &ts_tmsigned);
			if (ret != KNOT_EOK) {
				log_server_warning("Denied remote control for '%s@%d' "
				                   "(key verification failed).\n",
				                   straddr, rport);
				knot_pkt_free(&pkt);
				remote_senderr(c, buf, wire_len);
				socket_close(c);
				return KNOT_EACCES;
			}
		}
	}

	/* Answer packet. */
	if (ret == KNOT_EOK) {
		ret = remote_answer(c, s, pkt);
	}

	knot_pkt_free(&pkt);
	socket_close(c);
	return ret;
}

knot_pkt_t* remote_query(const char *query, const knot_tsig_key_t *key)
{
	if (!query) {
		return NULL;
	}

	knot_pkt_t *pkt = knot_pkt_new(NULL, 512, NULL);
	if (!pkt) {
		return NULL;
	}

	knot_wire_set_id(pkt->wire, knot_random_uint16_t());
	knot_pkt_tsig_set(pkt, key);

	/* Question section. */
	char *qname = strcdup(query, KNOT_CTL_REALM_EXT);
	knot_dname_t *dname = knot_dname_from_str(qname);
	free(qname);
	if (!dname) {
		knot_pkt_free(&pkt);
		return NULL;
	}

	/* Cannot return != KNOT_EOK, but still. */
	if (knot_pkt_put_question(pkt, dname, KNOT_CLASS_CH, KNOT_RRTYPE_ANY) != KNOT_EOK) {
		knot_pkt_free(&pkt);
		knot_dname_free(&dname);
		return NULL;
	}

	knot_dname_free(&dname);
	return pkt;
}

int remote_query_append(knot_pkt_t *qry, knot_rrset_t *data)
{
	if (!qry || !data) {
		return KNOT_EINVAL;
	}

	uint8_t *sp = qry->wire + qry->size;
	uint16_t rrs = 0;
	size_t bsize = 0;
	int ret = knot_rrset_to_wire(data, sp, &bsize, qry->max_size, &rrs, 0);
	if (ret == KNOT_EOK) {
		knot_wire_add_nscount(qry->wire, rrs);
	}

	/* Finalize packet size. */
	qry->size += bsize;
	return KNOT_EOK;
}


int remote_query_sign(uint8_t *wire, size_t *size, size_t maxlen,
                      const knot_tsig_key_t *key)
{
	if (!wire || !size || !key) {
		return KNOT_EINVAL;
	}

	size_t dlen = knot_tsig_digest_length(key->algorithm);
	uint8_t *digest = malloc(dlen);
	if (!digest) {
		return KNOT_ENOMEM;
	}

	int ret = knot_tsig_sign(wire, size, maxlen, NULL, 0, digest, &dlen,
	                         key, 0, 0);
	free(digest);

	return ret;
}

knot_rrset_t* remote_build_rr(const char *k, uint16_t t)
{
	if (!k) {
		return NULL;
	}

	/* Assert K is FQDN. */
	knot_dname_t *key = knot_dname_from_str(k);
	if (key == NULL) {
		return NULL;
	}

	/* Create RRSet. */
	knot_rrset_t *rr = knot_rrset_new(key, t, KNOT_CLASS_CH, 0);
	if (rr == NULL)
		knot_dname_free(&key);

	return rr;
}

int remote_create_txt(knot_rrset_t *rr, const char *v, size_t v_len)
{
	if (!rr || !v) {
		return KNOT_EINVAL;
	}

	/* Number of chunks. */
	const size_t K = 255;
	unsigned chunks = v_len / K + 1;
	uint8_t *raw = knot_rrset_create_rdata(rr, v_len + chunks);

	/* Write TXT item. */
	unsigned p = 0;
	if (v_len > K) {
		for (; p + K < v_len; p += K) {
			*(raw++) = (uint8_t)K;
			memcpy(raw, v+p, K);
			raw += K;
		}
	}
	unsigned r = v_len - p;
	if (r > 0) {
		*(raw++) = (uint8_t)r;
		memcpy(raw, v+p, r);
	}

	return KNOT_EOK;
}

int remote_create_ns(knot_rrset_t *rr, const char *d)
{
	if (!rr || !d) {
		return KNOT_EINVAL;
	}

	/* Create dname. */
	knot_dname_t *dn = knot_dname_from_str(d);
	if (!dn) {
		return KNOT_ERROR;
	}

	/* Build RDATA. */
	int dn_size = knot_dname_size(dn);
	int result = knot_rrset_add_rdata(rr, dn, dn_size);
	knot_dname_free(&dn);

	return result;
}

int remote_print_txt(const knot_rrset_t *rr, uint16_t i)
{
	if (!rr || knot_rrset_rdata_rr_count(rr) < 1) {
		return -1;
	}

	/* Packet parser should have already checked the packet validity. */
	char buf[256];
	uint16_t parsed = 0;
	uint16_t rlen = rrset_rdata_item_size(rr, i);
	uint8_t *p = knot_rrset_get_rdata(rr, i);
	while (parsed < rlen) {
		memcpy(buf, (const char*)(p+1), *p);
		buf[*p] = '\0';
		printf("%s", buf);
		parsed += *p + 1;
		p += *p + 1;
	}
	return KNOT_EOK;
}<|MERGE_RESOLUTION|>--- conflicted
+++ resolved
@@ -532,12 +532,6 @@
 	if (knot_pkt_put(resp, 0, rr, KNOT_PF_FREE) == KNOT_EOK) {
 		ret = tcp_send(c, resp->wire, resp->size);
 	}
-<<<<<<< HEAD
-=======
-	knot_wire_set_nscount(rwire, rr_count);
-	len += rrlen;
-	knot_rrset_deep_free(&rr, 1);
->>>>>>> cd17b58e
 
 	/* Free packet. */
 	knot_pkt_free(&resp);

/*  Copyright (C) 2011 CZ.NIC, z.s.p.o. <knot-dns@labs.nic.cz>

    This program is free software: you can redistribute it and/or modify
    it under the terms of the GNU General Public License as published by
    the Free Software Foundation, either version 3 of the License, or
    (at your option) any later version.

    This program is distributed in the hope that it will be useful,
    but WITHOUT ANY WARRANTY; without even the implied warranty of
    MERCHANTABILITY or FITNESS FOR A PARTICULAR PURPOSE.  See the
    GNU General Public License for more details.

    You should have received a copy of the GNU General Public License
    along with this program.  If not, see <http://www.gnu.org/licenses/>.
*/

#include <config.h>
#include <stdio.h>
#include <stdlib.h>
#include <unistd.h>
#include <string.h>
#include <time.h>
#include <getopt.h>
#include <ctype.h>
#ifdef HAVE_SYS_STAT_H
#include <sys/stat.h>
#endif
#ifdef HAVE_SYS_SELECT_H
#include <sys/select.h>
#endif
#ifdef HAVE_SYS_WAIT_H
#include <sys/wait.h>
#endif

#include "knot/common.h"
#include "common/descriptor_new.h"
#include "knot/ctl/process.h"
#include "knot/ctl/remote.h"
#include "knot/conf/conf.h"
#include "knot/zone/zone-load.h"
#include "knot/server/socket.h"
#include "knot/server/tcp-handler.h"
#include "libknot/util/wire.h"
#include "libknot/packet/query.h"
#include "libknot/packet/response.h"

/*! \brief Controller constants. */
enum knotc_constants_t {
	WAITPID_TIMEOUT = 120   /*!< \brief Timeout for waiting for process. */
};

/*! \brief Controller flags. */
enum knotc_flag_t {
	F_NULL = 0 << 0,
	F_FORCE = 1 << 0,
	F_VERBOSE = 1 << 1,
	F_WAIT = 1 << 2,
	F_INTERACTIVE = 1 << 3,
	F_AUTO = 1 << 4,
	F_UNPRIVILEGED = 1 << 5,
	F_NOCONF = 1 << 6,
	F_DRYRUN = 1 << 7
};

/*! \brief Check if flag is present. */
static inline unsigned has_flag(unsigned flags, enum knotc_flag_t f)
{
	return flags & f;
}

/*! \brief Callback prototype for command. */
typedef int (*knot_cmdf_t)(int argc, char *argv[], unsigned flags, int jobs);

/*! \brief Command table item. */
typedef struct knot_cmd_t {
	const char *name;
	knot_cmdf_t cb;
	const char *desc;
	int need_conf;
} knot_cmd_t;

/* Forward decls. */
static int cmd_start(int argc, char *argv[], unsigned flags, int jobs);
static int cmd_stop(int argc, char *argv[], unsigned flags, int jobs);
static int cmd_restart(int argc, char *argv[], unsigned flags, int jobs);
static int cmd_reload(int argc, char *argv[], unsigned flags, int jobs);
static int cmd_refresh(int argc, char *argv[], unsigned flags, int jobs);
static int cmd_flush(int argc, char *argv[], unsigned flags, int jobs);
static int cmd_status(int argc, char *argv[], unsigned flags, int jobs);
static int cmd_zonestatus(int argc, char *argv[], unsigned flags, int jobs);
static int cmd_checkconf(int argc, char *argv[], unsigned flags, int jobs);
static int cmd_checkzone(int argc, char *argv[], unsigned flags, int jobs);
//static int cmd_compile(int argc, char *argv[], unsigned flags, int jobs);

/*! \brief Table of remote commands. */
knot_cmd_t knot_cmd_tbl[] = {
	{"start",     &cmd_start, "\tStart server (no-op if running).", 1},
	{"stop",      &cmd_stop, "\tStop server (no-op if running).", 1},
	{"restart",   &cmd_restart, "Restarts server (no-op if running).", 1},
	{"reload",    &cmd_reload, "\tReloads configuration and changed zones.",0},
	{"refresh",   &cmd_refresh,"Refresh slave zones (all if not specified).",0},
	{"flush",     &cmd_flush, "\tFlush journal and update zone files.",0},
	{"status",    &cmd_status, "\tCheck if server is running.",0},
	{"zonestatus",&cmd_zonestatus, "Show status of configured zones.",0},
	{"checkconf", &cmd_checkconf, "Check server configuration.",1},
	{"checkzone", &cmd_checkzone, "Check specified zone files.",1},
	{NULL, NULL, NULL,0}
};

/*! \brief Print help. */
void help(int argc, char **argv)
{
	printf("Usage: %sc [parameters] <action> [action_args]\n", PACKAGE_NAME);
	printf("\nParameters:\n"
	       " -c [file], --config=[file]\tSelect configuration file.\n"
	       " -j [num], --jobs=[num]    \tNumber of parallel tasks to run when compiling.\n"
	       " -s [server]               \tRemote server address (default %s)\n"
	       " -p [port]                 \tRemote server port (default %d)\n"
	       " -y [hmac:]name:key]       \tUse key_id specified on the command line.\n"
	       " -k [file]                 \tUse key file (as in config section 'keys').\n"
	       "                           \t  f.e. echo \"knotc-key hmac-md5 Wg==\" > knotc.key\n"
	       " -f, --force               \tForce operation - override some checks.\n"
	       " -v, --verbose             \tVerbose mode - additional runtime information.\n"
	       " -V, --version             \tPrint %s server version.\n"
	       " -w, --wait                \tWait for the server to finish start/stop operations.\n"
	       " -i, --interactive         \tInteractive mode (do not daemonize).\n"
	       " -h, --help                \tPrint help and usage.\n",
	       "127.0.0.1", REMOTE_DPORT, PACKAGE_NAME);
	printf("\nActions:\n");
	knot_cmd_t *c = knot_cmd_tbl;
	while (c->name != NULL) {
		printf(" %s\t\t\t%s\n", c->name, c->desc);
		++c;
	}
}

#if 0
/*! \brief Zone compiler task. */
typedef struct {
	conf_zone_t *zone;
	pid_t proc;
} knotc_zctask_t;

/*! \brief Create set of watched tasks. */
static knotc_zctask_t *zctask_create(int count)
{
	if (count <= 0) {
		return 0;
	}

	knotc_zctask_t *t = malloc(count * sizeof(knotc_zctask_t));
	for (unsigned i = 0; i < count; ++i) {
		t[i].proc = -1;
		t[i].zone = 0;
	}

	return t;
}

/*! \brief Wait for single task to finish. */
static int zctask_wait(knotc_zctask_t *tasks, int count, int is_checkzone)
{
	/* Wait for children to finish. */
	int rc = 0;
	pid_t pid = pid_wait(-1, &rc);
	
	/* Find task. */
	conf_zone_t *z = 0;
	for (unsigned i = 0; i < count; ++i) {
		if (tasks[i].proc == pid) {
			tasks[i].proc = -1;     /* Invalidate. */
			z = tasks[i].zone;
			break;
		}
	}

	if (z == 0) {
		log_server_error("Failed to find zone for finished "
		                 "zone compilation process.\n");
		return 1;
	}

	/* Evaluate. */
	if (!WIFEXITED(rc)) {
		log_server_error("%s of '%s' failed, process was killed.\n",
		                 is_checkzone ? "Checking" : "Compilation",
		                 z->name);
		return 1;
	} else {
		if (rc < 0 || WEXITSTATUS(rc) != 0) {
			if (!is_checkzone) {
				log_zone_error("Compilation of "
				               "'%s' failed, knot-zcompile "
				               "return code was '%d'\n",
				               z->name, WEXITSTATUS(rc));
			}

			return 1;
		}
	}

	return 0;
}

/*! \brief Register running zone compilation process. */
static int zctask_add(knotc_zctask_t *tasks, int count, pid_t pid,
                      conf_zone_t *zone)
{
	/* Find free space. */
	for (unsigned i = 0; i < count; ++i) {
		if (tasks[i].proc == -1) {
			tasks[i].proc = pid;
			tasks[i].zone = zone;
			return 0;
		}
	}

	/* Free space not found. */
	return -1;
}
#endif

static int cmd_remote_print_reply(const knot_rrset_t *rr)
{
	/* Process first RRSet in data section. */
	if (knot_rrset_type(rr) != KNOT_RRTYPE_TXT) {
		return KNOT_EMALF;
	}
	
	for (uint16_t i = 0; i < knot_rrset_rdata_rr_count(rr); i++) {
		/* Parse TXT. */
<<<<<<< HEAD
		char* txt = remote_parse_txt(rr, i);
		if (txt) {
			log_server_info("Server reply: %s\n", txt);
		}
		free(txt);
=======
		remote_print_txt(rd);
		rd = knot_rrset_rdata_next(rr, rd);
>>>>>>> 56bf5270
	}
	
	return KNOT_EOK;
}

static int cmd_remote_reply(int c)
{
	uint8_t *rwire = malloc(SOCKET_MTU_SZ);
	knot_packet_t *reply = knot_packet_new(KNOT_PACKET_PREALLOC_RESPONSE);
	if (!rwire || !reply) {
		free(rwire);
		knot_packet_free(&reply);
		return KNOT_ENOMEM;
	}
	
	/* Read response packet. */
	int n = tcp_recv(c, rwire, SOCKET_MTU_SZ, NULL);
	if (n < 0) {
		dbg_server("remote: couldn't receive response = %d\n", n);
		knot_packet_free(&reply);
		free(rwire);
		return KNOT_ECONN;
	}
	
	/* Parse packet and check response. */
	int ret = remote_parse(reply, rwire, n);
	if (ret == KNOT_EOK) {
		/* Check RCODE */
		ret = knot_packet_rcode(reply);
		
		/* Check extra data. */
		if (knot_packet_authority_rrset_count(reply) > 0) {
			ret = cmd_remote_print_reply(reply->authority[0]);
		}
	}
	
	/* Response cleanup. */
	knot_packet_free(&reply);
	free(rwire);
	return ret;
}

static int cmd_remote(const char *cmd, uint16_t rrt, int argc, char *argv[])
{
	int rc = 0;

	/* Check remote address. */
	conf_iface_t *r = conf()->ctl.iface;
	if (!r || !r->address) {
		log_server_error("No remote address for '%s' configured.\n",
		                 cmd);
		return 1;
	}
	
	/* Make query. */
	uint8_t *buf = NULL;
	size_t buflen = 0;
	knot_packet_t *qr = remote_query(cmd, r->key);
	if (!qr) {
		log_server_warning("Could not prepare query for '%s'.\n",
		                   cmd);
		return 1;
	}
	
	/* Build query data. */
	knot_rrset_t *rr = remote_build_rr("data.", rrt);
	for (int i = 0; i < argc; ++i) {
		switch(rrt) {
		case KNOT_RRTYPE_CNAME:
			remote_create_cname(rr, argv[i]);
			break;
		case KNOT_RRTYPE_TXT:
		default:
<<<<<<< HEAD
			remote_create_txt(rr, argv[i]);
=======
			rd = remote_create_txt(argv[i], strlen(argv[i]));
>>>>>>> 56bf5270
			break;
		}
	}
	remote_query_append(qr, rr);
	if (knot_packet_to_wire(qr, &buf, &buflen) != KNOT_EOK) {
		knot_rrset_deep_free(&rr, 1, 1);
		knot_packet_free(&qr);
		return 1;
	}

	if (r->key) {
		remote_query_sign(buf, &buflen, qr->max_size, r->key);
	}
	
	/* Send query. */
	int s = socket_create(r->family, SOCK_STREAM);
	int conn_state = socket_connect(s, r->address, r->port);
	if (conn_state != KNOT_EOK || tcp_send(s, buf, buflen) <= 0) {
		log_server_error("Couldn't connect to remote host "
		                 " %s@%d.\n", r->address, r->port);
		rc = 1;
	}
	
	/* Wait for reply. */
	if (rc == 0) {
		int ret = KNOT_EOK;
		while (ret != KNOT_ECONN) {
			ret = cmd_remote_reply(s);
		}
		if (ret != KNOT_EOK && ret != KNOT_ECONN) {
			log_server_warning("Remote command reply: %s\n",
			                   knot_strerror(ret));
			rc = 1;
		}
	}
	
	/* Cleanup. */
<<<<<<< HEAD
	knot_rrset_deep_free(&rr, 1, 1);
=======
	printf("\n");
	knot_rrset_deep_free(&rr, 1, 1, 1);
>>>>>>> 56bf5270
	
	/* Close connection. */
	socket_close(s);
	knot_packet_free(&qr);
	return rc;
}

static int tsig_parse_str(knot_key_t *key, const char *str)
{
	char *h = strdup(str);
	if (!h) {
		return KNOT_ENOMEM;
	}
	
	char *k = NULL, *s = NULL;
	if ((k = (char*)strchr(h, ':'))) { /* Second part - NAME|SECRET */
		*k++ = '\0';               /* String separator */
		s = (char*)strchr(k, ':'); /* Thirt part - |SECRET */
	}
	
	/* Determine algorithm. */
	key->algorithm = KNOT_TSIG_ALG_HMAC_MD5;
	if (s) {
		*s++ = '\0';               /* Last part separator */
		knot_lookup_table_t *alg = NULL;
		alg = knot_lookup_by_name(tsig_alg_table, h);
		if (alg) {
			key->algorithm = alg->id;
		} else {
			free(h);
			return KNOT_EINVAL;
		}
	} else {
		s = k; /* Ignore first part, push down. */
		k = h;
	}
	
	/* Parse key name. */
	key->name = remote_dname_fqdn(k);
	key->secret = strdup(s);
	free(h);
	
	/* Check name and secret. */
	if (!key->name || !key->secret) {
		return KNOT_EINVAL;
	}
	
	return KNOT_EOK;
}

static int tsig_parse_line(knot_key_t *k, char *l)
{
	const char *n, *a, *s;
	n = a = s = NULL;
	int fw = 1; /* 0 = reading word, 1 = between words */
	while (*l != '\0') {
		if (isspace(*l) || *l == '"') {
			*l = '\0';
			fw = 1; /* End word. */
		} else if (fw) {
			if      (!n) { n = l; }
			else if (!a) { a = l; }
			else         { s = l; }
			fw = 0; /* Start word. */
		}
		l++;
	}

	/* No name parsed - assume wrong format. */
	if (!n) {
		return KNOT_EMALF;
	}
	
	/* Assume hmac-md5 if no algo specified. */
	if (!s) {
		s = a;
		a = "hmac-md5";
	}
	
	/* Set algorithm. */
	knot_lookup_table_t *alg = knot_lookup_by_name(tsig_alg_table, a);
	if (alg) {
		k->algorithm = alg->id;
	} else {
		return KNOT_EMALF;
	}
	
	/* Set name. */
	k->name = remote_dname_fqdn(n);
	k->secret = strdup(s);
	
	/* Check name and secret. */
	if (!k->name || !k->secret) {
		return KNOT_EINVAL;
	}

	return KNOT_EOK;
}

static int tsig_parse_file(knot_key_t *k, const char *f)
{
	FILE* fp = fopen(f, "r");
	if (!fp) {
		log_server_error("Couldn't open key-file '%s'.\n", f);
		return KNOT_EINVAL;
	}
	
	int c = 0;
	int ret = KNOT_EOK;
	char *line = malloc(64);
	size_t llen = 0;
	size_t lres = 0;
	if (line) {
		lres = 64;
	}
	
	while ((c = fgetc(fp)) != EOF) {
		if (mreserve(&line, sizeof(char), llen + 1, 512, &lres) != 0) {
			ret = KNOT_ENOMEM;
			break;
		}
		if (c == '\n') {
			if (k->name) {
				log_server_error("Only 1 key definition "
				                 "allowed in '%s'.\n",
				                 f);
				ret = KNOT_EMALF;
				break;
			}
			line[llen++] = '\0';
			ret = tsig_parse_line(k, line);
			llen = 0;
		} else {
			line[llen++] = (char)c;
		}
		
	}
	
	free(line);
	fclose(fp);
	return ret;
}

static void tsig_key_cleanup(knot_key_t *k)
{
	if (k) {
		knot_dname_free(&k->name);
		free(k->secret);
	}
}

int main(int argc, char **argv)
{
	/* Parse command line arguments */
	int c = 0, li = 0;
	unsigned jobs = 1;
	unsigned flags = F_NULL;
	char *config_fn = NULL;
	char *default_config = conf_find_default();
	
	/* Remote server descriptor. */
	int ret = KNOT_EOK;
	const char *r_addr = NULL;
	int r_port = -1;
	knot_key_t r_key;
	memset(&r_key, 0, sizeof(knot_key_t));
	
	/* Initialize. */
	log_init();
	log_levels_set(LOG_SYSLOG, LOG_ANY, 0);
	
	/* Long options. */
	struct option opts[] = {
		{"wait", no_argument, 0, 'w'},
		{"force", no_argument, 0, 'f'},
		{"config", required_argument, 0, 'c'},
		{"verbose", no_argument, 0, 'v'},
		{"interactive", no_argument, 0, 'i'},
		{"jobs", required_argument, 0, 'j'},
		{"version", no_argument, 0, 'V'},
		{"help", no_argument, 0, 'h'},
		{"server", required_argument, 0, 's' },
		{"port", required_argument, 0, 's' },
		{"y", required_argument, 0, 'y' },
		{"k", required_argument, 0, 'k' },
		{0, 0, 0, 0}
	};

	while ((c = getopt_long(argc, argv, "s:p:y:k:wfc:vij:Vh", opts, &li)) != -1) {
		switch (c) {
		case 's':
			r_addr = optarg;
			break;
		case 'p':
			r_port = atoi(optarg);
			break;
		case 'y':
			ret = tsig_parse_str(&r_key, optarg);
			if (ret != KNOT_EOK) {
				log_server_error("Couldn't parse TSIG key '%s' "
				                 "\n", optarg);
				tsig_key_cleanup(&r_key);
				log_close();
				return 1;
			}
			break;
		case 'k':
			ret = tsig_parse_file(&r_key, optarg);
			if (ret != KNOT_EOK) {
				log_server_error("Couldn't parse TSIG key file "
				                 "'%s'\n", optarg);
				tsig_key_cleanup(&r_key);
				log_close();
				return 1;
			}
			break;
		case 'w':
			flags |= F_WAIT;
			break;
		case 'f':
			flags |= F_FORCE;
			break;
		case 'v':
			flags |= F_VERBOSE;
			break;
		case 'i':
			flags |= F_INTERACTIVE;
			break;
		case 'c':
			config_fn = strdup(optarg);
			break;
		case 'j':
			jobs = atoi(optarg);

			if (jobs < 1) {
				log_server_error("Invalid parameter '%s' to '-j'"
				                 ", expects number <1..n>\n",
				                 optarg);
				help(argc, argv);
				log_close();
				free(config_fn);
				free(default_config);
				return 1;
			}

			break;
		case 'V':
			printf("%s, version %s\n", "Knot DNS", PACKAGE_VERSION);
			log_close();
			free(config_fn);
			free(default_config);
			return 0;
		case 'h':
		case '?':
		default:
			help(argc, argv);
			log_close();
			free(config_fn);
			free(default_config);
			return 1;
		}
	}

	/* Check if there's at least one remaining non-option. */
	if (argc - optind < 1) {
		help(argc, argv);
		tsig_key_cleanup(&r_key);
		log_close();
		free(config_fn);
		free(default_config);
		return 1;
	}
	
	/* Find requested command. */
	knot_cmd_t *cmd = knot_cmd_tbl;
	while (cmd->name) {
		if (strcmp(cmd->name, argv[optind]) == 0) {
			break;
		}
		++cmd;
	}
	
	/* Command not found. */
	if (!cmd->name) {
		log_server_error("Invalid command: '%s'\n", argv[optind]);
		tsig_key_cleanup(&r_key);
		log_close();
		free(config_fn);
		free(default_config);
		return 1;
	}

	/* Open config, allow if not exists. */
	if (conf_open(config_fn) != KNOT_EOK) {
		if(conf_open(default_config) != KNOT_EOK) {
			flags |= F_NOCONF;
		}
	}
	
	/* Create remote iface if not present in config. */
	conf_iface_t *ctl_if = conf()->ctl.iface;
	if (!ctl_if) {
		ctl_if = malloc(sizeof(conf_iface_t));
		assert(ctl_if);
		conf()->ctl.iface = ctl_if;
		memset(ctl_if, 0, sizeof(conf_iface_t));
		
		/* Fill defaults. */
		if (!r_addr) r_addr = "127.0.0.1";
		if (r_port < 0) r_port =  REMOTE_DPORT;

		/* Create empty key. */
		if (r_key.name) {
			ctl_if->key = malloc(sizeof(knot_key_t));
			if (ctl_if->key) {
				memcpy(ctl_if->key, &r_key, sizeof(knot_key_t));
			}
		}
	}
	
	/* Override from command line. */
	if (r_addr) {
		free(ctl_if->address);
		ctl_if->address = strdup(r_addr);
		ctl_if->family = AF_INET;
		if (strchr(r_addr, ':')) { /* Dumb way to check for v6 addr. */
			ctl_if->family = AF_INET6;
		}
	}
	if (r_port > -1) ctl_if->port = r_port;
	if (r_key.name != NULL) {
		tsig_key_cleanup(ctl_if->key);
		ctl_if->key = &r_key;
	}
	

	/* Verbose mode. */
	if (has_flag(flags, F_VERBOSE)) {
		log_levels_add(LOGT_STDOUT, LOG_ANY,
		               LOG_MASK(LOG_INFO) | LOG_MASK(LOG_DEBUG));
	}

	/* Execute command. */
	int rc = cmd->cb(argc - optind - 1, argv + optind + 1, flags, jobs);

	/* Finish */
	tsig_key_cleanup(&r_key); /* Not cleaned by config deinit. */
	log_close();
	free(config_fn);
	free(default_config);
	return rc;
}

static int cmd_start(int argc, char *argv[], unsigned flags, int jobs)
{
	/* Check config. */
	if (has_flag(flags, F_NOCONF)) {
		log_server_error("Couldn't parse config file, refusing to "
		                 "continue.\n");
		return 1;
	}
	
	/* Fetch PID. */
	char *pidfile = pid_filename();
	pid_t pid = pid_read(pidfile);
	log_server_info("Starting server...\n");
	
	/* Prevent concurrent daemon launch. */
	int rc = 0;
	struct stat st;
	int is_pidf = 0;
	
	/* Check PID. */
	if (pid > 0 && pid_running(pid)) {
		log_server_error("Server PID found, already running.\n");
		is_pidf = 1;
	} else if (stat(pidfile, &st) == 0) {
		log_server_warning("PID file '%s' exists, another process "
		                   "is starting or PID file is stale.\n",
		                   pidfile);
		is_pidf = 1;
	}
	if (is_pidf) {
		if (!has_flag(flags, F_FORCE)) {
			free(pidfile);
			return 1;
		} else {
			log_server_info("Forcing server start.\n");
			pid_remove(pidfile);
		}
	} else {
		/* Create empty PID file. */
		FILE *f = fopen(pidfile, "w");
		if (f == NULL) {
			log_server_warning("PID file '%s' is not writeable.\n",
			                   pidfile);
			free(pidfile);
			return 1;
		}
		fclose(f);
	}
	
	/* Recompile zones if needed. */
//	cmd_compile(argc, argv, flags, jobs);

	/* Prepare command */
	const char *cfg = conf()->filename;
	size_t args_c = 6;
	const char *args[] = {
		PROJECT_EXEC,
		has_flag(flags, F_INTERACTIVE) ? "" : "-d",
		cfg ? "-c" : "",
		cfg ? cfg : "",
		has_flag(flags, F_VERBOSE) ? "-v" : "",
		argc > 0 ? argv[0] : ""
	};
	
	/* Execute command */
	if (has_flag(flags, F_INTERACTIVE)) {
		log_server_info("Running in interactive mode.\n");
		fflush(stderr);
		fflush(stdout);
	}
	if ((rc = cmd_exec(args, args_c)) < 0) {
		pid_remove(pidfile);
		rc = 1;
	}
	fflush(stderr);
	fflush(stdout);

	/* Wait for finish */
	if (has_flag(flags, F_WAIT) && !has_flag(flags, F_INTERACTIVE)) {
		if (has_flag(flags, F_VERBOSE)) {
			log_server_info("Waiting for server to load.\n");
		}

		/* Periodically read pidfile and wait for valid result. */
		pid = 0;
		while (pid == 0 || !pid_running(pid)) {
			pid = pid_read(pidfile);
			struct timeval tv;
			tv.tv_sec = 0;
			tv.tv_usec = 500 * 1000;
			select(0, 0, 0, 0, &tv);
		}
	}
	
	free(pidfile);
	return rc;
}

static int cmd_stop(int argc, char *argv[], unsigned flags, int jobs)
{
	/* Check config. */
	if (has_flag(flags, F_NOCONF)) {
		log_server_error("Couldn't parse config file, refusing to "
		                 "continue.\n");
		return 1;
	}
	
	/* Fetch PID. */
	char *pidfile = pid_filename();
	pid_t pid = pid_read(pidfile);
	int rc = 0;
	struct stat st;
	
	/* Check for non-existent PID file. */
	int has_pidf = (stat(pidfile, &st) == 0);
	if(has_pidf && pid <= 0) {
		log_server_warning("Empty PID file '%s' exists, daemon process "
		                   "is starting or PID file is stale.\n",
		                   pidfile);
		free(pidfile);
		return 1;
	} else if (pid <= 0 || !pid_running(pid)) {
		log_server_warning("Server PID not found, "
		                   "probably not running.\n");
		if (!has_flag(flags, F_FORCE)) {
			free(pidfile);
			return 1;
		} else {
			log_server_info("Forcing server stop.\n");
		}
	}

	/* Stop */
	log_server_info("Stopping server...\n");
	if (kill(pid, SIGTERM) < 0) {
		pid_remove(pidfile);
		rc = 1;
	}
	

	/* Wait for finish */
	if (rc == 0 && has_flag(flags, F_WAIT)) {
		log_server_info("Waiting for server to finish.\n");
		while (pid_running(pid)) {
			struct timeval tv;
			tv.tv_sec = 0;
			tv.tv_usec = 500 * 1000;
			select(0, 0, 0, 0, &tv);
			pid = pid_read(pidfile); /* Update */
		}
	}
	
	return rc;
}

static int cmd_restart(int argc, char *argv[], unsigned flags, int jobs)
{
	/* Check config. */
	if (has_flag(flags, F_NOCONF)) {
		log_server_error("Couldn't parse config file, refusing to "
		                 "continue.\n");
		return 1;
	}
	
	int rc = 0;
	rc |= cmd_stop(argc, argv, flags | F_WAIT, jobs);
	rc |= cmd_start(argc, argv, flags, jobs);
	return rc;
}

static int cmd_reload(int argc, char *argv[], unsigned flags, int jobs)
{
	return cmd_remote("reload", KNOT_RRTYPE_TXT, 0, NULL);
}

static int cmd_refresh(int argc, char *argv[], unsigned flags, int jobs)
{
	return cmd_remote("refresh", KNOT_RRTYPE_CNAME, argc, argv);
}

static int cmd_flush(int argc, char *argv[], unsigned flags, int jobs)
{
	return cmd_remote("flush", KNOT_RRTYPE_CNAME, argc, argv);
}

static int cmd_status(int argc, char *argv[], unsigned flags, int jobs)
{
	return cmd_remote("status", KNOT_RRTYPE_TXT, 0, NULL);
}

static int cmd_zonestatus(int argc, char *argv[], unsigned flags, int jobs)
{
	return cmd_remote("zonestatus", KNOT_RRTYPE_TXT, 0, NULL);
}

static int cmd_checkconf(int argc, char *argv[], unsigned flags, int jobs)
{
	/* Check config. */
	if (has_flag(flags, F_NOCONF)) {
		log_server_error("Couldn't parse config file, refusing to "
		                 "continue.\n");
		return 1;
	} else {
		log_server_info("OK, configuration is valid.\n");
	}
	
	return 0;
}

static int cmd_checkzone(int argc, char *argv[], unsigned flags, int jobs)
{
//	return cmd_compile(argc, argv, flags | F_DRYRUN, jobs);
	return 0;
}

#if 0
static int cmd_compile(int argc, char *argv[], unsigned flags, int jobs)
{
	/* Print job count */
	if (jobs > 1 && argc == 0) {
		log_server_warning("Will attempt to compile %d zones "
		                   "in parallel, this increases memory "
		                   "consumption for large zones.\n", jobs);
	}

	/* Zone checking */
	int rc = 0;
	node *n = 0;
	int running = 0;
	int is_checkzone = has_flag(flags, F_DRYRUN);
	knotc_zctask_t *tasks = zctask_create(jobs);
	
	/* Generate databases for all zones */
	WALK_LIST(n, conf()->zones) {
		/* Fetch zone */
		conf_zone_t *zone = (conf_zone_t *) n;
		int zone_match = 0;
		for (unsigned i = 0; i < argc; ++i) {
			size_t len = strlen(zone->name);
			
			/* All (except root) without final dot */
			if (len > 1) {
				len -= 1;
			}
			if (strncmp(zone->name, argv[i], len) == 0) {
				zone_match = 1;
				break;
			}
		}

		if (!zone_match && argc > 0) {
			continue;
		}

		/* Check source files and mtime */
		int zone_status = check_zone(zone->db, zone->file);
		if (zone_status == KNOT_EOK && !is_checkzone) {
			log_zone_info("Zone '%s' is up-to-date.\n", zone->name);
			if (has_flag(flags, F_FORCE)) {
				log_zone_info("Forcing zone "
				              "recompilation.\n");
			} else {
				continue;
			}
		}

		/* Check for not existing source */
		if (zone_status == KNOT_ENOENT) {
			continue;
		}

		/* Evaluate space for new task. */
		if (running == jobs) {
			rc |= zctask_wait(tasks, jobs, is_checkzone);
			--running;
		}

		/* Build executable command. */
		int ac = 0;
		const char *args[7] = { NULL };
		args[ac++] = ZONEPARSER_EXEC;
		if (zone->enable_checks) {
			args[ac++] = "-s";
		}
		if (has_flag(flags, F_VERBOSE)) {
			args[ac++] = "-v";
		}
		if (!is_checkzone) {
			args[ac++] = "-o";
			args[ac++] = zone->db;
		}
		args[ac++] = zone->name;
		args[ac++] = zone->file;

		/* Execute command */
		if (has_flag(flags, F_VERBOSE) && !is_checkzone) {
			log_zone_info("Compiling '%s' as '%s'...\n",
			              zone->name, zone->db);
		}
		fflush(stdout);
		fflush(stderr);
		pid_t zcpid = pid_start(args, ac,
		                        has_flag(flags, F_UNPRIVILEGED));
		zctask_add(tasks, jobs, zcpid, zone);
		++running;
	}

	/* Wait for all running tasks. */
	while (running > 0) {
		rc |= zctask_wait(tasks, jobs, is_checkzone);
		--running;
	}

	free(tasks);
	return rc;
}
#endif<|MERGE_RESOLUTION|>--- conflicted
+++ resolved
@@ -229,16 +229,7 @@
 	
 	for (uint16_t i = 0; i < knot_rrset_rdata_rr_count(rr); i++) {
 		/* Parse TXT. */
-<<<<<<< HEAD
-		char* txt = remote_parse_txt(rr, i);
-		if (txt) {
-			log_server_info("Server reply: %s\n", txt);
-		}
-		free(txt);
-=======
-		remote_print_txt(rd);
-		rd = knot_rrset_rdata_next(rr, rd);
->>>>>>> 56bf5270
+		remote_print_txt(rr, i);
 	}
 	
 	return KNOT_EOK;
@@ -312,11 +303,7 @@
 			break;
 		case KNOT_RRTYPE_TXT:
 		default:
-<<<<<<< HEAD
-			remote_create_txt(rr, argv[i]);
-=======
-			rd = remote_create_txt(argv[i], strlen(argv[i]));
->>>>>>> 56bf5270
+			remote_create_txt(rr, argv[i], strlen(argv[i]));
 			break;
 		}
 	}
@@ -354,12 +341,8 @@
 	}
 	
 	/* Cleanup. */
-<<<<<<< HEAD
+	printf("\n");
 	knot_rrset_deep_free(&rr, 1, 1);
-=======
-	printf("\n");
-	knot_rrset_deep_free(&rr, 1, 1, 1);
->>>>>>> 56bf5270
 	
 	/* Close connection. */
 	socket_close(s);

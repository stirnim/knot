--- conflicted
+++ resolved
@@ -486,12 +486,8 @@
 
 finish:
 	/* Default RCODE is SERVFAIL if not specified otherwise. */
-<<<<<<< HEAD
-	if (next_state == KNOT_NS_PROC_FAIL && qdata->rcode == KNOT_RCODE_NOERROR) {
-=======
-	if (next_state == NS_PROC_FAIL && qdata->rcode == KNOT_RCODE_NOERROR
+	if (next_state == KNOT_NS_PROC_FAIL && qdata->rcode == KNOT_RCODE_NOERROR
 	    && qdata->rcode_ext == 0) {
->>>>>>> d4001b47
 		qdata->rcode = KNOT_RCODE_SERVFAIL;
 	}
 

--- conflicted
+++ resolved
@@ -294,326 +294,6 @@
 	return KNOT_STATE_DONE;
 }
 
-<<<<<<< HEAD
-=======
-/* ------------------------- IXFR-in processing ----------------------------- */
-
-/*! \brief Checks whether server responded with AXFR-style IXFR. */
-static bool ixfr_is_axfr(const knot_pkt_t *pkt)
-{
-	const knot_pktsection_t *answer = knot_pkt_section(pkt, KNOT_ANSWER);
-	return answer->count >= 2 &&
-	       knot_pkt_rr(answer, 0)->type == KNOT_RRTYPE_SOA &&
-	       knot_pkt_rr(answer, 1)->type != KNOT_RRTYPE_SOA;
-}
-
-/*! \brief Cleans up data allocated by IXFR-in processing. */
-static void ixfrin_cleanup(struct answer_data *data)
-{
-	struct ixfr_proc *proc = data->ext;
-	if (proc) {
-		changesets_free(&proc->changesets);
-		knot_rrset_free(&proc->final_soa, proc->mm);
-		mm_free(data->mm, proc);
-		data->ext = NULL;
-	}
-}
-
-/*! \brief Initializes IXFR-in processing context. */
-static int ixfrin_answer_init(struct answer_data *data)
-{
-	struct ixfr_proc *proc = mm_alloc(data->mm, sizeof(struct ixfr_proc));
-	if (proc == NULL) {
-		return KNOT_ENOMEM;
-	}
-	memset(proc, 0, sizeof(struct ixfr_proc));
-	gettimeofday(&proc->proc.tstamp, NULL);
-
-	init_list(&proc->changesets);
-
-	proc->state = IXFR_START;
-	proc->zone = data->param->zone;
-	proc->mm = data->mm;
-
-	data->ext = proc;
-	data->ext_cleanup = &ixfrin_cleanup;
-
-	return KNOT_EOK;
-}
-
-/*! \brief Finalizes IXFR-in processing. */
-static int ixfrin_finalize(struct answer_data *adata)
-{
-	struct ixfr_proc *ixfr = adata->ext;
-	assert(ixfr->state == IXFR_DONE);
-
-	apply_ctx_t a_ctx = { 0 };
-	apply_init_ctx(&a_ctx, NULL, APPLY_STRICT);
-
-	zone_contents_t *new_contents;
-	int ret = apply_changesets(&a_ctx, ixfr->zone, &ixfr->changesets, &new_contents);
-	if (ret != KNOT_EOK) {
-		IXFRIN_LOG(LOG_WARNING, "failed to apply changes to zone (%s)",
-		           knot_strerror(ret));
-		return ret;
-	}
-
-	err_handler_logger_t handler;
-	handler._cb.cb = err_handler_logger;
-	ret = zone_do_sem_checks(new_contents, false, &handler._cb);
-
-	if (ret != KNOT_EOK) {
-		IXFRIN_LOG(LOG_WARNING, "failed to apply changes to zone (%s)",
-		           knot_strerror(ret));
-		update_rollback(&a_ctx);
-		update_free_zone(&new_contents);
-		return ret;
-	}
-
-	conf_val_t val = conf_zone_get(adata->param->conf, C_MAX_ZONE_SIZE,
-	                               ixfr->zone->name);
-	const int64_t size_limit = conf_int(&val);
-
-	if (new_contents->size > size_limit) {
-		IXFRIN_LOG(LOG_WARNING, "zone size exceeded");
-		update_rollback(&a_ctx);
-		update_free_zone(&new_contents);
-		return KNOT_EZONESIZE;
-	}
-
-	/* Write changes to journal. */
-	ret = zone_changes_store(adata->param->conf, ixfr->zone, &ixfr->changesets);
-	if (ret != KNOT_EOK) {
-		IXFRIN_LOG(LOG_WARNING, "failed to write changes to journal (%s)",
-		           knot_strerror(ret));
-		update_rollback(&a_ctx);
-		update_free_zone(&new_contents);
-		return ret;
-	}
-
-	/* Switch zone contents. */
-	zone_contents_t *old_contents = zone_switch_contents(ixfr->zone, new_contents);
-	ixfr->zone->flags &= ~ZONE_EXPIRED;
-	synchronize_rcu();
-
-	struct timeval now = {0};
-	gettimeofday(&now, NULL);
-	IXFRIN_LOG(LOG_INFO, "finished, "
-	           "serial %u -> %u, %.02f seconds, %u messages, %u bytes",
-	           zone_contents_serial(old_contents),
-	           zone_contents_serial(new_contents),
-	           time_diff(&ixfr->proc.tstamp, &now) / 1000.0,
-	           ixfr->proc.npkts, ixfr->proc.nbytes);
-
-	update_free_zone(&old_contents);
-	update_cleanup(&a_ctx);
-
-	return KNOT_EOK;
-}
-
-/*! \brief Stores starting SOA into changesets structure. */
-static int solve_start(const knot_rrset_t *rr, struct ixfr_proc *proc)
-{
-	assert(proc->final_soa == NULL);
-	if (rr->type != KNOT_RRTYPE_SOA) {
-		return KNOT_EMALF;
-	}
-
-	// Store the first SOA for later use.
-	proc->final_soa = knot_rrset_copy(rr, proc->mm);
-	if (proc->final_soa == NULL) {
-		return KNOT_ENOMEM;
-	}
-
-	return KNOT_EOK;
-}
-
-/*! \brief Decides what to do with a starting SOA (deletions). */
-static int solve_soa_del(const knot_rrset_t *rr, struct ixfr_proc *proc)
-{
-	if (rr->type != KNOT_RRTYPE_SOA) {
-		return KNOT_EMALF;
-	}
-
-	// Create new changeset.
-	changeset_t *change = changeset_new(proc->zone->name);
-	if (change == NULL) {
-		return KNOT_ENOMEM;
-	}
-
-	// Store SOA into changeset.
-	change->soa_from = knot_rrset_copy(rr, NULL);
-	if (change->soa_from == NULL) {
-		changeset_clear(change);
-		return KNOT_ENOMEM;
-	}
-
-	// Add changeset.
-	add_tail(&proc->changesets, &change->n);
-	++proc->change_count;
-
-	return KNOT_EOK;
-}
-
-/*! \brief Stores ending SOA into changeset. */
-static int solve_soa_add(const knot_rrset_t *rr, changeset_t *change, knot_mm_t *mm)
-{
-	assert(rr->type == KNOT_RRTYPE_SOA);
-	change->soa_to = knot_rrset_copy(rr, NULL);
-	if (change->soa_to == NULL) {
-		return KNOT_ENOMEM;
-	}
-
-	return KNOT_EOK;
-}
-
-/*! \brief Adds single RR into remove section of changeset. */
-static int solve_del(const knot_rrset_t *rr, changeset_t *change, knot_mm_t *mm)
-{
-	return changeset_add_removal(change, rr, 0);
-}
-
-/*! \brief Adds single RR into add section of changeset. */
-static int solve_add(const knot_rrset_t *rr, changeset_t *change, knot_mm_t *mm)
-{
-	return changeset_add_addition(change, rr, 0);
-}
-
-/*! \brief Decides what the next IXFR-in state should be. */
-static int ixfrin_next_state(struct ixfr_proc *proc, const knot_rrset_t *rr)
-{
-	const bool soa = (rr->type == KNOT_RRTYPE_SOA);
-	if (soa &&
-	    (proc->state == IXFR_SOA_ADD || proc->state == IXFR_ADD)) {
-		// Check end of transfer.
-		if (knot_rrset_equal(rr, proc->final_soa,
-		                     KNOT_RRSET_COMPARE_WHOLE)) {
-			// Final SOA encountered, transfer done.
-			return IXFR_DONE;
-		}
-	}
-
-	switch (proc->state) {
-	case IXFR_START:
-		// Final SOA already stored or transfer start.
-		return proc->final_soa ? IXFR_SOA_DEL : IXFR_START;
-	case IXFR_SOA_DEL:
-		// Empty delete section or start of delete section.
-		return soa ? IXFR_SOA_ADD : IXFR_DEL;
-	case IXFR_SOA_ADD:
-		// Empty add section or start of add section.
-		return soa ? IXFR_SOA_DEL : IXFR_ADD;
-	case IXFR_DEL:
-		// End of delete section or continue.
-		return soa ? IXFR_SOA_ADD : IXFR_DEL;
-	case IXFR_ADD:
-		// End of add section or continue.
-		return soa ? IXFR_SOA_DEL : IXFR_ADD;
-	default:
-		assert(0);
-		return 0;
-	}
-}
-
-/*!
- * \brief Processes single RR according to current IXFR-in state. The states
- *        correspond with IXFR-in message structure, in the order they are
- *        mentioned in the code.
- *
- * \param rr    RR to process.
- * \param proc  Processing context.
- *
- * \return KNOT_E*
- */
-static int ixfrin_step(const knot_rrset_t *rr, struct ixfr_proc *proc)
-{
-	proc->state = ixfrin_next_state(proc, rr);
-	changeset_t *change = TAIL(proc->changesets);
-
-	int ret;
-	switch (proc->state) {
-	case IXFR_START:
-		return solve_start(rr, proc);
-	case IXFR_SOA_DEL:
-		ret = solve_soa_del(rr, proc);
-		break;
-	case IXFR_DEL:
-		ret = solve_del(rr, change, proc->mm);
-		break;
-	case IXFR_SOA_ADD:
-		ret = solve_soa_add(rr, change, proc->mm);
-		break;
-	case IXFR_ADD:
-		ret = solve_add(rr, change, proc->mm);
-		break;
-	case IXFR_DONE:
-		return KNOT_EOK;
-	default:
-		return KNOT_ERROR;
-	}
-	if (ret == KNOT_EOK) {
-		proc->change_size += knot_rrset_size(rr);
-	}
-	return ret;
-}
-
-/*! \brief Checks whether RR belongs into zone. */
-static bool out_of_zone(const knot_rrset_t *rr, struct ixfr_proc *proc)
-{
-	return !knot_dname_in(proc->zone->name, rr->owner);
-}
-
-/*!
- * \brief Processes IXFR reply packet and fills in the changesets structure.
- *
- * \param pkt    Packet containing the IXFR reply in wire format.
- * \param adata  Answer data, including processing context.
- *
- * \return KNOT_STATE_CONSUME, KNOT_STATE_DONE, KNOT_STATE_FAIL
- */
-static int process_ixfrin_packet(knot_pkt_t *pkt, struct answer_data *adata)
-{
-	struct ixfr_proc *ixfr = (struct ixfr_proc *)adata->ext;
-
-	// Update counters.
-	ixfr->proc.npkts  += 1;
-	ixfr->proc.nbytes += pkt->size;
-
-	conf_val_t val = conf_zone_get(adata->param->conf, C_MAX_ZONE_SIZE,
-	                               ixfr->zone->name);
-	const int64_t size_limit = conf_int(&val);
-
-	// Process RRs in the message.
-	const knot_pktsection_t *answer = knot_pkt_section(pkt, KNOT_ANSWER);
-	for (uint16_t i = 0; i < answer->count; ++i) {
-		const knot_rrset_t *rr = knot_pkt_rr(answer, i);
-		if (out_of_zone(rr, ixfr)) {
-			continue;
-		}
-
-		int ret = ixfrin_step(rr, ixfr);
-		if (ret != KNOT_EOK) {
-			IXFRIN_LOG(LOG_WARNING, "failed (%s)", knot_strerror(ret));
-			return KNOT_STATE_FAIL;
-		}
-
-		if (ixfr->state == IXFR_DONE) {
-			// Transfer done, do not consume more RRs.
-			return KNOT_STATE_DONE;
-		}
-
-		if (ixfr->change_size > 2 * size_limit) {
-			IXFRIN_LOG(LOG_WARNING, "transfer size exceeded");
-		}
-
-	}
-
-	return KNOT_STATE_CONSUME;
-}
-
-/* --------------------------------- API ------------------------------------ */
-
->>>>>>> e1a8dc84
 int ixfr_process_query(knot_pkt_t *pkt, struct query_data *qdata)
 {
 	if (pkt == NULL || qdata == NULL) {
@@ -673,79 +353,4 @@
 	}
 
 	return ret;
-<<<<<<< HEAD
-=======
-}
-
-static int check_format(knot_pkt_t *pkt)
-{
-	const knot_pktsection_t *answer = knot_pkt_section(pkt, KNOT_ANSWER);
-
-	if (answer->count >= 1 && knot_pkt_rr(answer, 0)->type == KNOT_RRTYPE_SOA) {
-		return KNOT_EOK;
-	} else {
-		return KNOT_EMALF;
-	}
-}
-
-int ixfr_process_answer(knot_pkt_t *pkt, struct answer_data *adata)
-{
-	if (pkt == NULL || adata == NULL) {
-		return KNOT_STATE_FAIL;
-	}
-
-	/* Check RCODE. */
-	if (knot_pkt_ext_rcode(pkt) != KNOT_RCODE_NOERROR) {
-		IXFRIN_LOG(LOG_WARNING, "server responded with error '%s'",
-		           knot_pkt_ext_rcode_name(pkt));
-		return KNOT_STATE_FAIL;
-	}
-
-	if (adata->ext == NULL) {
-		if (check_format(pkt) != KNOT_EOK) {
-			IXFRIN_LOG(LOG_WARNING, "malformed response");
-			return KNOT_STATE_FAIL;
-		}
-
-		/* Check for AXFR-style IXFR. */
-		if (ixfr_is_axfr(pkt)) {
-			IXFRIN_LOG(LOG_NOTICE, "receiving AXFR-style IXFR");
-			adata->response_type = KNOT_RESPONSE_AXFR;
-			return axfr_process_answer(pkt, adata);
-		}
-
-		/* Initialize processing with first packet. */
-		NS_NEED_TSIG_SIGNED(&adata->param->tsig_ctx, 0);
-		if (!zone_transfer_needed(adata->param->zone, pkt)) {
-			if (knot_pkt_section(pkt, KNOT_ANSWER)->count > 1) {
-				IXFRIN_LOG(LOG_WARNING, "old data, ignoring");
-			} else {
-				/* Single-SOA answer. */
-				IXFRIN_LOG(LOG_INFO, "zone is up-to-date");
-			}
-			return KNOT_STATE_DONE;
-		}
-
-		IXFRIN_LOG(LOG_INFO, "starting");
-		// First packet with IXFR, init context
-		int ret = ixfrin_answer_init(adata);
-		if (ret != KNOT_EOK) {
-			IXFRIN_LOG(LOG_WARNING, "failed (%s)", knot_strerror(ret));
-			return KNOT_STATE_FAIL;
-		}
-	} else {
-		NS_NEED_TSIG_SIGNED(&adata->param->tsig_ctx, 100);
-	}
-
-	int ret = process_ixfrin_packet(pkt, adata);
-	if (ret == KNOT_STATE_DONE) {
-		NS_NEED_TSIG_SIGNED(&adata->param->tsig_ctx, 0);
-		int fret = ixfrin_finalize(adata);
-		if (fret != KNOT_EOK) {
-			ret = KNOT_STATE_FAIL;
-		}
-	}
-
-	return ret;
->>>>>>> e1a8dc84
 }
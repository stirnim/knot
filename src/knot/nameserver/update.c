--- conflicted
+++ resolved
@@ -86,30 +86,10 @@
 static int update_prereq_check(struct query_data *qdata)
 {
 	knot_pkt_t *query = qdata->query;
-<<<<<<< HEAD
+
 	const zone_contents_t *contents = qdata->zone->contents;
-
-	/*
-	 * 2) DDNS Prerequisities Section processing (RFC2136, Section 3.2).
-	 *
-	 * \note Permissions section means probably policies and fine grained
-	 *       access control, not transaction security.
-	 */
-	knot_rcode_t rcode = KNOT_RCODE_NOERROR;
-	knot_ddns_prereq_t *prereqs = NULL;
-	int ret = knot_ddns_process_prereqs(query, &prereqs, &rcode);
-	if (ret == KNOT_EOK) {
-		ret = knot_ddns_check_prereqs(contents, &prereqs, &rcode);
-		knot_ddns_prereqs_free(&prereqs);
-	}
-	qdata->rcode = rcode;
-
-	return ret;
-=======
-	const knot_zone_contents_t *contents = qdata->zone->contents;
 	// DDNS Prerequisities Section processing (RFC2136, Section 3.2).
 	return knot_ddns_process_prereqs(query, contents, &qdata->rcode);
->>>>>>> 9822a1ad
 }
 
 static int update_process(knot_pkt_t *resp, struct query_data *qdata)
@@ -197,90 +177,21 @@
 	}
 }
 
-<<<<<<< HEAD
-/*
- * This function should:
- * 1) Create zone shallow copy and the changes structure.
- * 2) Call knot_ddns_process_update().
- *    - If something went bad, call xfrin_rollback_update() and return an error.
- *    - If everything went OK, continue.
- * 3) Finalize the updated zone.
- *
- * NOTE: Mostly copied from xfrin_apply_changesets(). Should be refactored in
- *       order to get rid of duplicate code.
- */
 static int knot_ns_process_update(const knot_pkt_t *query,
                            zone_t *zone,
-                           zone_contents_t **new_contents,
-                           knot_changesets_t *chgs, knot_rcode_t *rcode)
+                           knot_changesets_t *chgs, uint16_t *rcode)
 {
 	if (query == NULL || zone == NULL || chgs == NULL ||
-	    EMPTY_LIST(chgs->sets) || new_contents == NULL || rcode == NULL) {
-=======
-static int knot_ns_process_update(const knot_pkt_t *query,
-                                  zone_t *old_zone,
-                                  knot_changesets_t *chgs, uint16_t *rcode,
-                                  uint32_t new_serial)
-{
-	if (query == NULL || old_zone == NULL || chgs == NULL ||
 	    EMPTY_LIST(chgs->sets) || rcode == NULL) {
->>>>>>> 9822a1ad
 		return KNOT_EINVAL;
 	}
 
-	dbg_ns("Applying UPDATE to zone...\n");
-
-<<<<<<< HEAD
-	// 1) Create zone shallow copy.
-	dbg_ns_verb("Creating shallow copy of the zone...\n");
-	zone_contents_t *contents_copy = NULL;
-	int ret = xfrin_prepare_zone_copy(zone->contents, &contents_copy);
-	if (ret != KNOT_EOK) {
-		dbg_ns("Failed to prepare zone copy: %s\n",
-		          knot_strerror(ret));
-		*rcode = KNOT_RCODE_SERVFAIL;
-		return ret;
-	}
-
-	// 2) Apply the UPDATE and create changesets.
-	dbg_ns_verb("Applying the UPDATE and creating changeset...\n");
-	ret = knot_ddns_process_update(zone, contents_copy, query,
-	                               knot_changesets_get_last(chgs),
-	                               chgs->changes, rcode);
-	if (ret != KNOT_EOK) {
-		dbg_ns("Failed to apply UPDATE to the zone copy or no update"
-		       " made: %s\n", (ret < 0) ? knot_strerror(ret)
-		                                : "No change made.");
-		xfrin_rollback_update(zone->contents, &contents_copy,
-		                      chgs->changes);
-		return ret;
-	}
-
-	// 3) Finalize zone
-	dbg_ns_verb("Finalizing updated zone...\n");
-	ret = xfrin_finalize_updated_zone(contents_copy, false,
-	                                  NULL);
-	if (ret != KNOT_EOK) {
-		dbg_ns("Failed to finalize updated zone: %s\n",
-		       knot_strerror(ret));
-		xfrin_rollback_update(zone->contents, &contents_copy,
-		                      chgs->changes);
-		*rcode = (ret == KNOT_EMALF) ? KNOT_RCODE_FORMERR
-		                             : KNOT_RCODE_SERVFAIL;
-		return ret;
-	}
-
-	*new_contents = contents_copy;
-
-	return KNOT_EOK;
-=======
 	// Create changesets from UPDATE
 	dbg_ns_verb("Applying the UPDATE and creating changeset...\n");
-	int ret = knot_ddns_process_update(old_zone->contents, query,
+	int ret = knot_ddns_process_update(zone, query,
 	                                   knot_changesets_get_last(chgs),
-	                                   rcode, new_serial);
+	                                   rcode);
 	return ret;
->>>>>>> 9822a1ad
 }
 
 static int replan_zone_sign_after_ddns(zone_t *zone, uint32_t refresh_at)
@@ -302,14 +213,10 @@
                             const zone_contents_t *new_contents,
                             uint16_t type)
 {
-	const knot_rrset_t *old_rr = knot_node_rrset(old_contents->apex, type);
-	const knot_rrset_t *new_rr = knot_node_rrset(new_contents->apex, type);
-	if (old_rr== NULL) {
-		return new_rr != NULL;
-	} else if (new_rr == NULL) {
-		return old_rr != NULL;
-	}
-	return !knot_rrset_equal(old_rr, new_rr, KNOT_RRSET_COMPARE_WHOLE);
+	knot_rrset_t old_rr = knot_node_rrset(old_contents->apex, type);
+	knot_rrset_t new_rr = knot_node_rrset(new_contents->apex, type);
+
+	return !knot_rrset_equal(&old_rr, &new_rr, KNOT_RRSET_COMPARE_WHOLE);
 }
 
 static bool zones_dnskey_changed(const zone_contents_t *old_contents,
@@ -345,8 +252,6 @@
 	knot_tsig_key_t *tsig_key = qdata->sign.tsig_key;
 	const struct sockaddr_storage *addr = qdata->param->query_source;
 
-	int ret = KNOT_EOK;
-
 	/* Create log message prefix. */
 	char *keytag = NULL;
 	if (tsig_key) {
@@ -367,19 +272,10 @@
 		qdata->rcode = KNOT_RCODE_SERVFAIL;
 		log_zone_error("%s Cannot create changesets structure.\n", msg);
 		free(msg);
-		return ret;
+		return KNOT_ENOMEM;
 	}
 	knot_changeset_t *diff_ch = knot_changesets_get_last(chgsets);
 
-<<<<<<< HEAD
-	// Process the UPDATE packet, apply to zone, create changesets.
-	*rcode = KNOT_RCODE_SERVFAIL; /* SERVFAIL unless it applies correctly. */
-
-	zone_contents_t *new_contents = NULL;
-	zone_contents_t *old_contents = zone->contents;
-	ret = knot_ns_process_update(query, zone, &new_contents,
-	                             chgsets, rcode);
-=======
 	// Process the UPDATE packet, create changesets.
 	if (knot_changesets_create_changeset(chgsets) == NULL) {
 		knot_changesets_free(&chgsets);
@@ -388,18 +284,16 @@
 	}
 	qdata->rcode = KNOT_RCODE_SERVFAIL; /* SERVFAIL unless it applies correctly. */
 
-	uint32_t new_serial = zones_next_serial(zone);
-
-	knot_zone_contents_t *old_contents = zone->contents;
-	ret = knot_ns_process_update(qdata->query, zone, chgsets, &qdata->rcode, new_serial);
->>>>>>> 9822a1ad
+	zone_contents_t *new_contents = NULL;
+	zone_contents_t *old_contents = zone->contents;
+	int ret = knot_ns_process_update(qdata->query, zone, chgsets, &qdata->rcode);
+
 	if (ret != KNOT_EOK) {
 		knot_changesets_free(&chgsets);
 		free(msg);
 		return ret;
 	}
 
-	knot_zone_contents_t *new_contents = NULL;
 	const bool change_made =
 		!knot_changeset_is_empty(knot_changesets_get_last(chgsets));
 	if (!change_made) {
@@ -425,20 +319,10 @@
 	knot_changeset_t *sec_ch = NULL;
 	uint32_t refresh_at = 0;
 
-<<<<<<< HEAD
-	assert(zone->conf);
-	if (zone->conf->dnssec_enable) {
+	if (zone_config->dnssec_enable) {
 		sec_chs = knot_changesets_create(1);
 		if (sec_chs == NULL) {
-			xfrin_rollback_update(zone->contents, &new_contents,
-			                      chgsets->changes);
-=======
-	if (zone_config->dnssec_enable) {
-		sec_chs = knot_changesets_create();
-		sec_ch = knot_changesets_create_changeset(sec_chs);
-		if (sec_chs == NULL || sec_ch == NULL) {
 			xfrin_rollback_update(chgsets, &new_contents);
->>>>>>> 9822a1ad
 			knot_changesets_free(&chgsets);
 			free(msg);
 			return KNOT_ENOMEM;
@@ -462,18 +346,10 @@
 			                            &refresh_at);
 		} else {
 			// Sign the created changeset
-<<<<<<< HEAD
-			ret = knot_dnssec_sign_changeset(new_contents, zone->conf,
+			ret = knot_dnssec_sign_changeset(new_contents, zone_config,
 			                      diff_ch,
 			                      sec_ch,
-			                      &refresh_at,
-			                      &sorted_changes);
-=======
-			ret = knot_dnssec_sign_changeset(new_contents, zone_config,
-			                                 knot_changesets_get_last(chgsets),
-			                                 sec_ch, KNOT_SOA_SERIAL_KEEP,
-			                                 &refresh_at, new_serial);
->>>>>>> 9822a1ad
+			                      &refresh_at);
 		}
 
 		if (ret != KNOT_EOK) {
@@ -490,17 +366,10 @@
 	// Merge changesets
 	ret = knot_changeset_merge(diff_ch, sec_ch);
 	if (ret != KNOT_EOK) {
-<<<<<<< HEAD
-		xfrin_rollback_update(zone->contents, &new_contents,
-				      chgsets->changes);
-		knot_changesets_free(&chgsets);
-		knot_changesets_free(&sec_chs);
-=======
 		log_zone_error("%s: Failed to save new entry to journal (%s)\n",
 		               msg, knot_strerror(ret));
 		xfrin_rollback_update(chgsets, &new_contents);
-		zones_free_merged_changesets(chgsets, sec_chs);
->>>>>>> 9822a1ad
+		knot_changesets_free_merged(chgsets, sec_chs);
 		free(msg);
 		return ret;
 	}
@@ -508,65 +377,42 @@
 	// Apply DNSSEC changeset
 	bool new_signatures = !knot_changeset_is_empty(sec_ch);
 	if (new_signatures) {
-		ret = xfrin_apply_changesets_dnssec_ddns(zone,
-		                                         new_contents,
+		ret = xfrin_apply_changesets_dnssec_ddns(new_contents,
 		                                         sec_chs,
 		                                         chgsets);
 		if (ret != KNOT_EOK) {
 			log_zone_error("%s: Failed to sign incoming update (%s)"
 			               "\n", msg, knot_strerror(ret));
-<<<<<<< HEAD
-			knot_free_merged_changesets(chgsets, sec_chs);
-=======
-			zones_store_changesets_rollback(transaction);
 			xfrin_rollback_update(chgsets, &new_contents);
 			xfrin_rollback_update(sec_chs, &new_contents);
-			zones_free_merged_changesets(chgsets, sec_chs);
-			free(msg);
->>>>>>> 9822a1ad
+			knot_changesets_free_merged(chgsets, sec_chs);
+			free(msg);
 			return ret;
 		}
 
 		// Plan zone resign if needed
-<<<<<<< HEAD
 //		assert(zone->dnssec.timer);
-=======
-		assert(qdata->zone->dnssec.timer);
->>>>>>> 9822a1ad
 		ret = replan_zone_sign_after_ddns(zone, refresh_at);
 		if (ret != KNOT_EOK) {
 			log_zone_error("%s: Failed to replan zone sign (%s)\n",
 			               msg, knot_strerror(ret));
-<<<<<<< HEAD
-			knot_free_merged_changesets(chgsets, sec_chs);
-=======
-			zones_store_changesets_rollback(transaction);
 			xfrin_rollback_update(chgsets, &new_contents);
 			xfrin_rollback_update(sec_chs, &new_contents);
-			zones_free_merged_changesets(chgsets, sec_chs);
-			free(msg);
->>>>>>> 9822a1ad
+			knot_changesets_free_merged(chgsets, sec_chs);
+			free(msg);
 			return ret;
 		}
 	} else {
 		// Set NSEC3 nodes if no new signatures were created (or auto DNSSEC is off)
 		ret = zone_contents_adjust_nsec3_pointers(new_contents);
 		if (ret != KNOT_EOK) {
-<<<<<<< HEAD
-			knot_free_merged_changesets(chgsets, sec_chs);
-			xfrin_rollback_update(zone->contents, &new_contents,
-			                      chgsets->changes);
-=======
-			zones_store_changesets_rollback(transaction);
 			xfrin_rollback_update(chgsets, &new_contents);
-			zones_free_merged_changesets(chgsets, sec_chs);
->>>>>>> 9822a1ad
+			knot_changesets_free_merged(chgsets, sec_chs);
 			free(msg);
 			return ret;
 		}
 	}
 
-<<<<<<< HEAD
 #warning Journal is unprotected now, this will not be safe until DDNS is made a zone event.
 	/* Write changes to journal if all went well. */
 	ret = zone_change_store(zone, chgsets);
@@ -574,42 +420,13 @@
 	// Switch zone contents.
 	old_contents = xfrin_switch_zone(zone, new_contents);
 	xfrin_zone_contents_free(&old_contents);
-=======
-	// Commit transaction.
-	if (transaction) {
-		ret = zones_store_changesets_commit(transaction);
-		if (ret != KNOT_EOK) {
-			log_zone_error("%s: Failed to commit new journal entry "
-			               "(%s).\n", msg, knot_strerror(ret));
-			xfrin_rollback_update(chgsets, &new_contents);
-			xfrin_rollback_update(sec_chs, &new_contents);
-			zones_free_merged_changesets(chgsets, sec_chs);
-			free(msg);
-			return ret;
-		}
-	}
-
-	// Switch zone contents.
-	ret = xfrin_switch_zone(zone, new_contents, XFR_TYPE_UPDATE);
-	if (ret != KNOT_EOK) {
-		log_zone_error("%s: Failed to replace current zone (%s)\n",
-		               msg, knot_strerror(ret));
-		// Cleanup old and new contents
-		xfrin_rollback_update(chgsets, &new_contents);
-		xfrin_rollback_update(sec_chs, &new_contents);
-
-		/* Free changesets, but not the data. */
-		zones_free_merged_changesets(chgsets, sec_chs);
-		return KNOT_ERROR;
-	}
->>>>>>> 9822a1ad
 
 	// Cleanup.
 	xfrin_cleanup_successful_update(chgsets);
 	xfrin_cleanup_successful_update(sec_chs);
 
 	// Free changesets, but not the data.
-	knot_free_merged_changesets(chgsets, sec_chs);
+	knot_changesets_free_merged(chgsets, sec_chs);
 	assert(ret == KNOT_EOK);
 	qdata->rcode = KNOT_RCODE_NOERROR; /* Mark as successful. */
 	if (new_signatures) {
@@ -623,13 +440,8 @@
 	mem_trim();
 
 	/* Sync zonefile immediately if configured. */
-<<<<<<< HEAD
-	if (zone->conf->dbsync_timeout == 0) {
+	if (zone_config->dbsync_timeout == 0) {
 #warning Implement me (schedule zone file flush to now)
-=======
-	if (zone_config->dbsync_timeout == 0) {
-		zones_schedule_zonefile_sync(zone, 0);
->>>>>>> 9822a1ad
 	}
 
 	return ret;

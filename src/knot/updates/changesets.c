/*  Copyright (C) 2011 CZ.NIC, z.s.p.o. <knot-dns@labs.nic.cz>

    This program is free software: you can redistribute it and/or modify
    it under the terms of the GNU General Public License as published by
    the Free Software Foundation, either version 3 of the License, or
    (at your option) any later version.

    This program is distributed in the hope that it will be useful,
    but WITHOUT ANY WARRANTY; without even the implied warranty of
    MERCHANTABILITY or FITNESS FOR A PARTICULAR PURPOSE.  See the
    GNU General Public License for more details.

    You should have received a copy of the GNU General Public License
    along with this program.  If not, see <http://www.gnu.org/licenses/>.
 */

#include <string.h>
#include <stdlib.h>
#include <assert.h>

#include "knot/updates/changesets.h"
#include "libknot/common.h"
#include "common/descriptor.h"
#include "common/mempattern.h"
#include "common/mempool.h"
#include "libknot/rrset.h"
#include "libknot/rrtype/soa.h"
#include "common/debug.h"

<<<<<<< HEAD
static int knot_changesets_init(changesets_t *changesets)
{
	if (changesets == NULL) {
		return KNOT_EINVAL;
	}

	// Create new changesets structure
	memset(changesets, 0, sizeof(changesets_t));

	// Initialize memory context for changesets (xmalloc'd)
	struct mempool *chs_pool = mp_new(sizeof(changeset_t));
	changesets->mmc_chs.ctx = chs_pool;
	changesets->mmc_chs.alloc = (mm_alloc_t)mp_alloc;
	changesets->mmc_chs.free = NULL;

	// Initialize memory context for RRs in changesets (xmalloc'd)
	struct mempool *rr_pool = mp_new(sizeof(knot_rr_ln_t));
	changesets->mmc_rr.ctx = rr_pool;
	changesets->mmc_rr.alloc = (mm_alloc_t)mp_alloc;
	changesets->mmc_rr.free = NULL;

	// Init list with changesets
	init_list(&changesets->sets);
=======
static int knot_changesets_init(changesets_t *chs)
{
	assert(chs != NULL);

	// Create new changesets structure
	memset(chs, 0, sizeof(changesets_t));

	// Initialize memory context for changesets (xmalloc'd)
	struct mempool *chs_pool = mp_new(sizeof(changeset_t));
	chs->mmc_chs.ctx = chs_pool;
	chs->mmc_chs.alloc = (mm_alloc_t)mp_alloc;
	chs->mmc_chs.free = NULL;

	// Initialize memory context for RRs in changesets (xmalloc'd)
	struct mempool *rr_pool = mp_new(sizeof(knot_rr_ln_t));
	chs->mmc_rr.ctx = rr_pool;
	chs->mmc_rr.alloc = (mm_alloc_t)mp_alloc;
	chs->mmc_rr.free = NULL;

	if (chs_pool == NULL || rr_pool == NULL) {
		ERR_ALLOC_FAILED;
		return KNOT_ENOMEM;
	}

	// Init list with changesets
	init_list(&chs->sets);
>>>>>>> 19e5cfda

	return KNOT_EOK;
}

changesets_t *changesets_create(unsigned count)
{
	changesets_t *ch = malloc(sizeof(changesets_t));
<<<<<<< HEAD
=======
	if (ch == NULL) {
		ERR_ALLOC_FAILED;
		return NULL;
	}

>>>>>>> 19e5cfda
	int ret = knot_changesets_init(ch);
	if (ret != KNOT_EOK) {
		changesets_free(&ch, NULL);
		return NULL;
	}

	for (unsigned i = 0; i < count; ++i) {
		changeset_t *change = changesets_create_changeset(ch);
		if (change == NULL) {
			changesets_free(&ch, NULL);
			return NULL;
		}
	}

	return ch;
}

<<<<<<< HEAD
changeset_t *changesets_create_changeset(changesets_t *ch)
=======
changeset_t *changesets_create_changeset(changesets_t *chs)
>>>>>>> 19e5cfda
{
	if (chs == NULL) {
		return NULL;
	}

	// Create set changesets' memory allocator
<<<<<<< HEAD
	changeset_t *set = ch->mmc_chs.alloc(ch->mmc_chs.ctx,
	                                          sizeof(changeset_t));
=======
	changeset_t *set = chs->mmc_chs.alloc(chs->mmc_chs.ctx,
	                                      sizeof(changeset_t));
>>>>>>> 19e5cfda
	if (set == NULL) {
		return NULL;
	}
	memset(set, 0, sizeof(changeset_t));

	// Init set's memory context (Allocator from changests structure is used)
	set->mem_ctx = chs->mmc_rr;

	// Init local lists
	init_list(&set->add);
	init_list(&set->remove);

	// Init change lists
	init_list(&set->new_data);
	init_list(&set->old_data);

	// Insert into list of sets
	add_tail(&chs->sets, (node_t *)set);

	++chs->count;

	return set;
}

changeset_t *changesets_get_last(const changesets_t *chs)
{
	if (chs == NULL || EMPTY_LIST(chs->sets)) {
		return NULL;
	}

	return (changeset_t *)(TAIL(chs->sets));
}

bool changesets_empty(const changesets_t *chs)
{
<<<<<<< HEAD
	changeset_t *last = changesets_get_last(chs);
	if (last == NULL) {
		return true;
	}

	return changeset_is_empty(last);
}

int changeset_add_rrset(changeset_t *chgs, knot_rrset_t *rrset,
                             changeset_part_t part)
=======
	if (chs == NULL || EMPTY_LIST(chs->sets)) {
		return true;
	}

	changeset_t *ch = NULL;
	WALK_LIST(ch, chs->sets) {
		if (!changeset_is_empty(ch)) {
			return false;
		}
	}

	return true;
}

int changeset_add_rrset(changeset_t *ch, knot_rrset_t *rrset,
                        changeset_part_t part)
>>>>>>> 19e5cfda
{
	// Create wrapper node for list
	knot_rr_ln_t *rr_node =
		ch->mem_ctx.alloc(ch->mem_ctx.ctx, sizeof(knot_rr_ln_t));
	if (rr_node == NULL) {
		// This will not happen with mp_alloc, but allocator can change
		ERR_ALLOC_FAILED;
		return KNOT_ENOMEM;
	}
	rr_node->rr = rrset;

	if (part == CHANGESET_ADD) {
<<<<<<< HEAD
		add_tail(&chgs->add, (node_t *)rr_node);
=======
		add_tail(&ch->add, (node_t *)rr_node);
>>>>>>> 19e5cfda
	} else {
		add_tail(&ch->remove, (node_t *)rr_node);
	}

	return KNOT_EOK;
}

<<<<<<< HEAD
static void knot_changeset_store_soa(knot_rrset_t **chg_soa,
                                     uint32_t *chg_serial, knot_rrset_t *soa)
{
	*chg_soa = soa;
	*chg_serial = knot_soa_serial(&soa->rrs);
}

void changeset_add_soa(changeset_t *changeset, knot_rrset_t *soa,
                            changeset_part_t part)
{
	switch (part) {
	case CHANGESET_ADD:
		knot_changeset_store_soa(&changeset->soa_to,
		                          &changeset->serial_to, soa);
		break;
	case CHANGESET_REMOVE:
		knot_changeset_store_soa(&changeset->soa_from,
		                          &changeset->serial_from, soa);
		break;
	default:
		assert(0);
	}
}

bool changeset_is_empty(const changeset_t *changeset)
{
	if (changeset == NULL) {
=======
bool changeset_is_empty(const changeset_t *ch)
{
	if (ch == NULL) {
>>>>>>> 19e5cfda
		return true;
	}

	return (ch->soa_to == NULL &&
	        EMPTY_LIST(ch->add) && EMPTY_LIST(ch->remove));
}

<<<<<<< HEAD
size_t changeset_size(const changeset_t *changeset)
{
	if (!changeset || changeset_is_empty(changeset)) {
=======
size_t changeset_size(const changeset_t *ch)
{
	if (!ch || changeset_is_empty(ch)) {
>>>>>>> 19e5cfda
		return 0;
	}

	return list_size(&ch->add) + list_size(&ch->remove);
}

<<<<<<< HEAD
int changeset_apply(changeset_t *changeset,
                         changeset_part_t part,
                         int (*func)(knot_rrset_t *, void *), void *data)
=======
int changeset_apply(changeset_t *ch, changeset_part_t part,
                    int (*func)(knot_rrset_t *, void *), void *data)
>>>>>>> 19e5cfda
{
	if (ch == NULL || func == NULL) {
		return KNOT_EINVAL;
	}

	knot_rr_ln_t *rr_node = NULL;
	if (part == CHANGESET_ADD) {
<<<<<<< HEAD
		WALK_LIST(rr_node, changeset->add) {
=======
		WALK_LIST(rr_node, ch->add) {
>>>>>>> 19e5cfda
			int res = func(rr_node->rr, data);
			if (res != KNOT_EOK) {
				return res;
			}
		}
	} else if (part == CHANGESET_REMOVE) {
<<<<<<< HEAD
		WALK_LIST(rr_node, changeset->remove) {
=======
		WALK_LIST(rr_node, ch->remove) {
>>>>>>> 19e5cfda
			int res = func(rr_node->rr, data);
			if (res != KNOT_EOK) {
				return res;
			}
		}
	}

	return KNOT_EOK;
}

int changeset_merge(changeset_t *ch1, changeset_t *ch2)
{
<<<<<<< HEAD
	if (ch1 == NULL || ch2 == NULL || ch1->data != NULL || ch2->data != NULL) {
=======
	if (ch1 == NULL || ch2 == NULL || ch1->data != NULL
	    || ch2->data != NULL) {
>>>>>>> 19e5cfda
		return KNOT_EINVAL;
	}

	// Connect lists in changesets together
	add_tail_list(&ch1->add, &ch2->add);
	add_tail_list(&ch1->remove, &ch2->remove);

	// Use soa_to and serial from the second changeset
	// soa_to from the first changeset is redundant, delete it
	knot_rrset_free(&ch1->soa_to, NULL);
	knot_rrset_free(&ch2->soa_from, NULL);
	ch1->soa_to = ch2->soa_to;

	return KNOT_EOK;
}

<<<<<<< HEAD
static void knot_free_changeset(changeset_t *changeset, mm_ctx_t *rr_mm)
=======
static void knot_free_changeset(changeset_t *ch, mm_ctx_t *rr_mm)
>>>>>>> 19e5cfda
{
	if (ch == NULL) {
		return;
	}

	// Delete RRSets in lists, in case there are any left
	knot_rr_ln_t *rr_node;
<<<<<<< HEAD
	WALK_LIST(rr_node, changeset->add) {
		knot_rrset_free(&rr_node->rr, rr_mm);
	}
	WALK_LIST(rr_node, changeset->remove) {
		knot_rrset_free(&rr_node->rr, rr_mm);
	}

	knot_rrset_free(&changeset->soa_from, rr_mm);
	knot_rrset_free(&changeset->soa_to, rr_mm);
=======
	WALK_LIST(rr_node, ch->add) {
		knot_rrset_free(&rr_node->rr, rr_mm);
	}
	WALK_LIST(rr_node, ch->remove) {
		knot_rrset_free(&rr_node->rr, rr_mm);
	}

	knot_rrset_free(&ch->soa_from, rr_mm);
	knot_rrset_free(&ch->soa_to, rr_mm);
>>>>>>> 19e5cfda

	// Delete binary data
	free(ch->data);
}

<<<<<<< HEAD
static void knot_changesets_deinit(changesets_t *changesets, mm_ctx_t *rr_mm)
{
	if (!EMPTY_LIST(changesets->sets)) {
		changeset_t *chg = NULL;
		WALK_LIST(chg, changesets->sets) {
=======
static void knot_changesets_deinit(changesets_t *ch, mm_ctx_t *rr_mm)
{
	if (!EMPTY_LIST(ch->sets)) {
		changeset_t *chg = NULL;
		WALK_LIST(chg, ch->sets) {
>>>>>>> 19e5cfda
			knot_free_changeset(chg, rr_mm);
		}
	}

	// Free pool with sets themselves
<<<<<<< HEAD
	mp_delete(changesets->mmc_chs.ctx);
	// Free pool with RRs in sets / changes
	mp_delete(changesets->mmc_rr.ctx);

	knot_rrset_free(&changesets->first_soa, rr_mm);
}

void changesets_free(changesets_t **changesets, mm_ctx_t *rr_mm)
{
	if (changesets == NULL || *changesets == NULL) {
		return;
	}

	knot_changesets_deinit(*changesets, rr_mm);

	free(*changesets);
	*changesets = NULL;
}

int changesets_clear(changesets_t *changesets, mm_ctx_t *rr_mm)
{
	if (changesets == NULL) {
		return KNOT_EINVAL;
	}

	knot_changesets_deinit(changesets, rr_mm);
	return knot_changesets_init(changesets);
=======
	mp_delete(ch->mmc_chs.ctx);
	// Free pool with RRs in sets / changes
	mp_delete(ch->mmc_rr.ctx);

	knot_rrset_free(&ch->first_soa, rr_mm);
}

void changesets_free(changesets_t **chs, mm_ctx_t *rr_mm)
{
	if (chs == NULL || *chs == NULL) {
		return;
	}

	knot_changesets_deinit(*chs, rr_mm);

	free(*chs);
	*chs = NULL;
>>>>>>> 19e5cfda
}
<|MERGE_RESOLUTION|>--- conflicted
+++ resolved
@@ -27,31 +27,6 @@
 #include "libknot/rrtype/soa.h"
 #include "common/debug.h"
 
-<<<<<<< HEAD
-static int knot_changesets_init(changesets_t *changesets)
-{
-	if (changesets == NULL) {
-		return KNOT_EINVAL;
-	}
-
-	// Create new changesets structure
-	memset(changesets, 0, sizeof(changesets_t));
-
-	// Initialize memory context for changesets (xmalloc'd)
-	struct mempool *chs_pool = mp_new(sizeof(changeset_t));
-	changesets->mmc_chs.ctx = chs_pool;
-	changesets->mmc_chs.alloc = (mm_alloc_t)mp_alloc;
-	changesets->mmc_chs.free = NULL;
-
-	// Initialize memory context for RRs in changesets (xmalloc'd)
-	struct mempool *rr_pool = mp_new(sizeof(knot_rr_ln_t));
-	changesets->mmc_rr.ctx = rr_pool;
-	changesets->mmc_rr.alloc = (mm_alloc_t)mp_alloc;
-	changesets->mmc_rr.free = NULL;
-
-	// Init list with changesets
-	init_list(&changesets->sets);
-=======
 static int knot_changesets_init(changesets_t *chs)
 {
 	assert(chs != NULL);
@@ -78,7 +53,6 @@
 
 	// Init list with changesets
 	init_list(&chs->sets);
->>>>>>> 19e5cfda
 
 	return KNOT_EOK;
 }
@@ -86,14 +60,11 @@
 changesets_t *changesets_create(unsigned count)
 {
 	changesets_t *ch = malloc(sizeof(changesets_t));
-<<<<<<< HEAD
-=======
 	if (ch == NULL) {
 		ERR_ALLOC_FAILED;
 		return NULL;
 	}
 
->>>>>>> 19e5cfda
 	int ret = knot_changesets_init(ch);
 	if (ret != KNOT_EOK) {
 		changesets_free(&ch, NULL);
@@ -111,25 +82,17 @@
 	return ch;
 }
 
-<<<<<<< HEAD
-changeset_t *changesets_create_changeset(changesets_t *ch)
-=======
 changeset_t *changesets_create_changeset(changesets_t *chs)
->>>>>>> 19e5cfda
 {
 	if (chs == NULL) {
 		return NULL;
 	}
 
 	// Create set changesets' memory allocator
-<<<<<<< HEAD
-	changeset_t *set = ch->mmc_chs.alloc(ch->mmc_chs.ctx,
-	                                          sizeof(changeset_t));
-=======
 	changeset_t *set = chs->mmc_chs.alloc(chs->mmc_chs.ctx,
 	                                      sizeof(changeset_t));
->>>>>>> 19e5cfda
 	if (set == NULL) {
+		ERR_ALLOC_FAILED;
 		return NULL;
 	}
 	memset(set, 0, sizeof(changeset_t));
@@ -164,18 +127,6 @@
 
 bool changesets_empty(const changesets_t *chs)
 {
-<<<<<<< HEAD
-	changeset_t *last = changesets_get_last(chs);
-	if (last == NULL) {
-		return true;
-	}
-
-	return changeset_is_empty(last);
-}
-
-int changeset_add_rrset(changeset_t *chgs, knot_rrset_t *rrset,
-                             changeset_part_t part)
-=======
 	if (chs == NULL || EMPTY_LIST(chs->sets)) {
 		return true;
 	}
@@ -192,7 +143,6 @@
 
 int changeset_add_rrset(changeset_t *ch, knot_rrset_t *rrset,
                         changeset_part_t part)
->>>>>>> 19e5cfda
 {
 	// Create wrapper node for list
 	knot_rr_ln_t *rr_node =
@@ -205,11 +155,7 @@
 	rr_node->rr = rrset;
 
 	if (part == CHANGESET_ADD) {
-<<<<<<< HEAD
-		add_tail(&chgs->add, (node_t *)rr_node);
-=======
 		add_tail(&ch->add, (node_t *)rr_node);
->>>>>>> 19e5cfda
 	} else {
 		add_tail(&ch->remove, (node_t *)rr_node);
 	}
@@ -217,39 +163,9 @@
 	return KNOT_EOK;
 }
 
-<<<<<<< HEAD
-static void knot_changeset_store_soa(knot_rrset_t **chg_soa,
-                                     uint32_t *chg_serial, knot_rrset_t *soa)
-{
-	*chg_soa = soa;
-	*chg_serial = knot_soa_serial(&soa->rrs);
-}
-
-void changeset_add_soa(changeset_t *changeset, knot_rrset_t *soa,
-                            changeset_part_t part)
-{
-	switch (part) {
-	case CHANGESET_ADD:
-		knot_changeset_store_soa(&changeset->soa_to,
-		                          &changeset->serial_to, soa);
-		break;
-	case CHANGESET_REMOVE:
-		knot_changeset_store_soa(&changeset->soa_from,
-		                          &changeset->serial_from, soa);
-		break;
-	default:
-		assert(0);
-	}
-}
-
-bool changeset_is_empty(const changeset_t *changeset)
-{
-	if (changeset == NULL) {
-=======
 bool changeset_is_empty(const changeset_t *ch)
 {
 	if (ch == NULL) {
->>>>>>> 19e5cfda
 		return true;
 	}
 
@@ -257,29 +173,17 @@
 	        EMPTY_LIST(ch->add) && EMPTY_LIST(ch->remove));
 }
 
-<<<<<<< HEAD
-size_t changeset_size(const changeset_t *changeset)
-{
-	if (!changeset || changeset_is_empty(changeset)) {
-=======
 size_t changeset_size(const changeset_t *ch)
 {
 	if (!ch || changeset_is_empty(ch)) {
->>>>>>> 19e5cfda
 		return 0;
 	}
 
 	return list_size(&ch->add) + list_size(&ch->remove);
 }
 
-<<<<<<< HEAD
-int changeset_apply(changeset_t *changeset,
-                         changeset_part_t part,
-                         int (*func)(knot_rrset_t *, void *), void *data)
-=======
 int changeset_apply(changeset_t *ch, changeset_part_t part,
                     int (*func)(knot_rrset_t *, void *), void *data)
->>>>>>> 19e5cfda
 {
 	if (ch == NULL || func == NULL) {
 		return KNOT_EINVAL;
@@ -287,22 +191,14 @@
 
 	knot_rr_ln_t *rr_node = NULL;
 	if (part == CHANGESET_ADD) {
-<<<<<<< HEAD
-		WALK_LIST(rr_node, changeset->add) {
-=======
 		WALK_LIST(rr_node, ch->add) {
->>>>>>> 19e5cfda
 			int res = func(rr_node->rr, data);
 			if (res != KNOT_EOK) {
 				return res;
 			}
 		}
 	} else if (part == CHANGESET_REMOVE) {
-<<<<<<< HEAD
-		WALK_LIST(rr_node, changeset->remove) {
-=======
 		WALK_LIST(rr_node, ch->remove) {
->>>>>>> 19e5cfda
 			int res = func(rr_node->rr, data);
 			if (res != KNOT_EOK) {
 				return res;
@@ -315,12 +211,8 @@
 
 int changeset_merge(changeset_t *ch1, changeset_t *ch2)
 {
-<<<<<<< HEAD
-	if (ch1 == NULL || ch2 == NULL || ch1->data != NULL || ch2->data != NULL) {
-=======
 	if (ch1 == NULL || ch2 == NULL || ch1->data != NULL
 	    || ch2->data != NULL) {
->>>>>>> 19e5cfda
 		return KNOT_EINVAL;
 	}
 
@@ -331,17 +223,12 @@
 	// Use soa_to and serial from the second changeset
 	// soa_to from the first changeset is redundant, delete it
 	knot_rrset_free(&ch1->soa_to, NULL);
-	knot_rrset_free(&ch2->soa_from, NULL);
 	ch1->soa_to = ch2->soa_to;
 
 	return KNOT_EOK;
 }
 
-<<<<<<< HEAD
-static void knot_free_changeset(changeset_t *changeset, mm_ctx_t *rr_mm)
-=======
 static void knot_free_changeset(changeset_t *ch, mm_ctx_t *rr_mm)
->>>>>>> 19e5cfda
 {
 	if (ch == NULL) {
 		return;
@@ -349,17 +236,6 @@
 
 	// Delete RRSets in lists, in case there are any left
 	knot_rr_ln_t *rr_node;
-<<<<<<< HEAD
-	WALK_LIST(rr_node, changeset->add) {
-		knot_rrset_free(&rr_node->rr, rr_mm);
-	}
-	WALK_LIST(rr_node, changeset->remove) {
-		knot_rrset_free(&rr_node->rr, rr_mm);
-	}
-
-	knot_rrset_free(&changeset->soa_from, rr_mm);
-	knot_rrset_free(&changeset->soa_to, rr_mm);
-=======
 	WALK_LIST(rr_node, ch->add) {
 		knot_rrset_free(&rr_node->rr, rr_mm);
 	}
@@ -369,59 +245,21 @@
 
 	knot_rrset_free(&ch->soa_from, rr_mm);
 	knot_rrset_free(&ch->soa_to, rr_mm);
->>>>>>> 19e5cfda
 
 	// Delete binary data
 	free(ch->data);
 }
 
-<<<<<<< HEAD
-static void knot_changesets_deinit(changesets_t *changesets, mm_ctx_t *rr_mm)
-{
-	if (!EMPTY_LIST(changesets->sets)) {
-		changeset_t *chg = NULL;
-		WALK_LIST(chg, changesets->sets) {
-=======
 static void knot_changesets_deinit(changesets_t *ch, mm_ctx_t *rr_mm)
 {
 	if (!EMPTY_LIST(ch->sets)) {
 		changeset_t *chg = NULL;
 		WALK_LIST(chg, ch->sets) {
->>>>>>> 19e5cfda
 			knot_free_changeset(chg, rr_mm);
 		}
 	}
 
 	// Free pool with sets themselves
-<<<<<<< HEAD
-	mp_delete(changesets->mmc_chs.ctx);
-	// Free pool with RRs in sets / changes
-	mp_delete(changesets->mmc_rr.ctx);
-
-	knot_rrset_free(&changesets->first_soa, rr_mm);
-}
-
-void changesets_free(changesets_t **changesets, mm_ctx_t *rr_mm)
-{
-	if (changesets == NULL || *changesets == NULL) {
-		return;
-	}
-
-	knot_changesets_deinit(*changesets, rr_mm);
-
-	free(*changesets);
-	*changesets = NULL;
-}
-
-int changesets_clear(changesets_t *changesets, mm_ctx_t *rr_mm)
-{
-	if (changesets == NULL) {
-		return KNOT_EINVAL;
-	}
-
-	knot_changesets_deinit(changesets, rr_mm);
-	return knot_changesets_init(changesets);
-=======
 	mp_delete(ch->mmc_chs.ctx);
 	// Free pool with RRs in sets / changes
 	mp_delete(ch->mmc_rr.ctx);
@@ -439,5 +277,4 @@
 
 	free(*chs);
 	*chs = NULL;
->>>>>>> 19e5cfda
-}
+}

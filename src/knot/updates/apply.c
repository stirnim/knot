/*  Copyright (C) 2011 CZ.NIC, z.s.p.o. <knot-dns@labs.nic.cz>

    This program is free software: you can redistribute it and/or modify
    it under the terms of the GNU General Public License as published by
    the Free Software Foundation, either version 3 of the License, or
    (at your option) any later version.

    This program is distributed in the hope that it will be useful,
    but WITHOUT ANY WARRANTY; without even the implied warranty of
    MERCHANTABILITY or FITNESS FOR A PARTICULAR PURPOSE.  See the
    GNU General Public License for more details.

    You should have received a copy of the GNU General Public License
    along with this program.  If not, see <http://www.gnu.org/licenses/>.
 */

#include <assert.h>

#include "knot/updates/apply.h"

#include "knot/zone/zone.h"
#include "libknot/common.h"
#include "knot/updates/changesets.h"
#include "knot/zone/zonefile.h"
#include "common-knot/lists.h"
#include "libknot/rrtype/soa.h"

/* --------------------------- Update cleanup ------------------------------- */

/*!
 * \brief Post update cleanup: frees data that are in the tree that will not
 *        be used (old tree if success, new tree if failure).
 *          Freed data:
 *           - actual data inside knot_rrs_t. (the rest is part of the node)
 */
static void rrs_list_clear(list_t *l, mm_ctx_t *mm)
{
	ptrnode_t *n;
	node_t *nxt;
	WALK_LIST_DELSAFE(n, nxt, *l) {
		mm_free(mm, (void *)n->d);
		mm_free(mm, n);
	};
}

/*! \brief Frees additional data from single node */
static int free_additional(zone_node_t **node, void *data)
{
	UNUSED(data);
	if ((*node)->flags & NODE_FLAGS_NONAUTH) {
		// non-auth nodes have no additionals.
		return KNOT_EOK;
	}

	for (uint16_t i = 0; i < (*node)->rrset_count; ++i) {
		struct rr_data *data = &(*node)->rrs[i];
		if (data->additional) {
			free(data->additional);
			data->additional = NULL;
		}
	}

	return KNOT_EOK;
}

/* -------------------- Changeset application helpers ----------------------- */

/*! \brief Replaces rdataset of given type with a copy. */
static int replace_rdataset_with_copy(zone_node_t *node, uint16_t type)
{
	// Find data to copy.
	struct rr_data *data = NULL;
	for (uint16_t i = 0; i < node->rrset_count; ++i) {
		if (node->rrs[i].type == type) {
			data = &node->rrs[i];
			break;
		}
	}
	assert(data);

	// Create new data.
	knot_rdataset_t *rrs = &data->rrs;
	void *copy = malloc(knot_rdataset_size(rrs));
	if (copy == NULL) {
		return KNOT_ENOMEM;
	}

	memcpy(copy, rrs->data, knot_rdataset_size(rrs));

	// Store new data into node RRS.
	rrs->data = copy;

	return KNOT_EOK;
}

/*! \brief Stores RR data for update cleanup. */
static void clear_new_rrs(zone_node_t *node, uint16_t type)
{
	knot_rdataset_t *new_rrs = node_rdataset(node, type);
	if (new_rrs) {
		knot_rdataset_clear(new_rrs, NULL);
	}
}

/*! \brief Stores RR data for update cleanup. */
static int add_old_data(changeset_t *chset, knot_rdata_t *old_data)
{
	if (ptrlist_add(&chset->old_data, old_data, NULL) == NULL) {
		return KNOT_ENOMEM;
	}

	return KNOT_EOK;
}

/*! \brief Stores RR data for update rollback. */
static int add_new_data(changeset_t *chset, knot_rdata_t *new_data)
{
	if (ptrlist_add(&chset->new_data, new_data, NULL) == NULL) {
		return KNOT_ENOMEM;
	}

	return KNOT_EOK;
}

/*! \brief Returns true if given RR is present in node and can be removed. */
static bool can_remove(const zone_node_t *node, const knot_rrset_t *rr)
{
	if (node == NULL) {
		// Node does not exist, cannot remove anything.
		return false;
	}
	const knot_rdataset_t *node_rrs = node_rdataset(node, rr->type);
	if (node_rrs == NULL) {
		// Node does not have this type at all.
		return false;
	}

	const bool compare_ttls = false;
	for (uint16_t i = 0; i < rr->rrs.rr_count; ++i) {
		knot_rdata_t *rr_cmp = knot_rdataset_at(&rr->rrs, i);
		if (knot_rdataset_member(node_rrs, rr_cmp, compare_ttls)) {
			// At least one RR matches.
			return true;
		}
	}

	// Node does have the type, but no RRs match.
	return false;
}

/*! \brief Removes single RR from zone contents. */
static int remove_rr(zone_node_t *node, const knot_rrset_t *rr,
                     changeset_t *chset)
{
	knot_rrset_t removed_rrset = node_rrset(node, rr->type);
	knot_rdata_t *old_data = removed_rrset.rrs.data;
	int ret = replace_rdataset_with_copy(node, rr->type);
	if (ret != KNOT_EOK) {
		return ret;
	}

	// Store old data for cleanup.
	ret = add_old_data(chset, old_data);
	if (ret != KNOT_EOK) {
		clear_new_rrs(node, rr->type);
		return ret;
	}

	knot_rdataset_t *changed_rrs = node_rdataset(node, rr->type);
	// Subtract changeset RRS from node RRS.
	ret = knot_rdataset_subtract(changed_rrs, &rr->rrs, NULL);
	if (ret != KNOT_EOK) {
		clear_new_rrs(node, rr->type);
		return ret;
	}

	if (changed_rrs->rr_count > 0) {
		// Subtraction left some data in RRSet, store it for rollback.
		ret = add_new_data(chset, changed_rrs->data);
		if (ret != KNOT_EOK) {
			knot_rdataset_clear(changed_rrs, NULL);
			return ret;
		}
	} else {
		// RRSet is empty now, remove it from node, all data freed.
		node_remove_rdataset(node, rr->type);
	}

	return KNOT_EOK;
}

/*! \brief Removes all RRs from changeset from zone contents. */
static int apply_remove(zone_contents_t *contents, changeset_t *chset)
{
	changeset_iter_t itt;
	changeset_iter_rem(&itt, chset, false);
	
	knot_rrset_t rr = changeset_iter_next(&itt);
	while (!knot_rrset_empty(&rr)) {
		// Find node for this owner
		zone_node_t *node = zone_contents_find_node_for_rr(contents, &rr);
		if (!can_remove(node, &rr)) {
			// Nothing to remove from, skip.
			rr = changeset_iter_next(&itt);
			continue;
		}

		int ret = remove_rr(node, &rr, chset);
		if (ret != KNOT_EOK) {
			changeset_iter_clear(&itt);
			return ret;
		}
		
		rr = changeset_iter_next(&itt);
	}
	changeset_iter_clear(&itt);

	return KNOT_EOK;
}

/*! \brief Adds a single RR into zone contents. */
static int add_rr(const zone_contents_t *zone, zone_node_t *node,
                  const knot_rrset_t *rr, changeset_t *chset, bool master)
{
	knot_rrset_t changed_rrset = node_rrset(node, rr->type);
	if (!knot_rrset_empty(&changed_rrset)) {
		// Modifying existing RRSet.
		knot_rdata_t *old_data = changed_rrset.rrs.data;
		int ret = replace_rdataset_with_copy(node, rr->type);
		if (ret != KNOT_EOK) {
			return ret;
		}

		// Store old RRS for cleanup.
		ret = add_old_data(chset, old_data);
		if (ret != KNOT_EOK) {
			clear_new_rrs(node, rr->type);
			return ret;
		}
	}

	// Insert new RR to RRSet, data will be copied.
	int ret = node_add_rrset(node, rr);
	if (ret == KNOT_EOK || ret == KNOT_ETTL) {
		// RR added, store for possible rollback.
		knot_rdataset_t *rrs = node_rdataset(node, rr->type);
		int data_ret = add_new_data(chset, rrs->data);
		if (data_ret != KNOT_EOK) {
			knot_rdataset_clear(rrs, NULL);
			return data_ret;
		}

		if (ret == KNOT_ETTL) {
			// Handle possible TTL errors.
			log_ttl_error(zone, node, rr);
			if (!master) {
				// TTL errors fatal only for master.
				return KNOT_EOK;
			}
		}
	}

	return ret;
}

/*! \brief Adds all RRs from changeset into zone contents. */
static int apply_add(zone_contents_t *contents, changeset_t *chset,
                     bool master)
{
	changeset_iter_t itt;
	changeset_iter_add(&itt, chset, false);
	
	knot_rrset_t rr = changeset_iter_next(&itt);
	while(!knot_rrset_empty(&rr)) {
		// Get or create node with this owner
		zone_node_t *node = zone_contents_get_node_for_rr(contents, &rr);
		if (node == NULL) {
			changeset_iter_clear(&itt);
			return KNOT_ENOMEM;
		}

<<<<<<< HEAD
		int ret = add_rr(node, &rr, chset, master);
=======
		int ret = add_rr(contents, node, rr, chset, master);
>>>>>>> 0d732f1e
		if (ret != KNOT_EOK) {
			changeset_iter_clear(&itt);
			return ret;
		}
		rr = changeset_iter_next(&itt);
	}
	changeset_iter_clear(&itt);
	
	return KNOT_EOK;
}

/*! \brief Replace old SOA with a new one. */
static int apply_replace_soa(zone_contents_t *contents, changeset_t *chset)
{
	assert(chset->soa_from);
	int ret = remove_rr(contents->apex, chset->soa_from, chset);
	if (ret != KNOT_EOK) {
		return ret;
	}

	assert(!node_rrtype_exists(contents->apex, KNOT_RRTYPE_SOA));

	return add_rr(contents, contents->apex, chset->soa_to, chset, false);
}

/*! \brief Apply single change to zone contents structure. */
static int apply_single(zone_contents_t *contents, changeset_t *chset,
                           bool master)
{
	/*
	 * Applies one changeset to the zone. Checks if the changeset may be
	 * applied (i.e. the origin SOA (soa_from) has the same serial as
	 * SOA in the zone apex.
	 */

	// check if serial matches
	const knot_rdataset_t *soa = node_rdataset(contents->apex, KNOT_RRTYPE_SOA);
	if (soa == NULL || knot_soa_serial(soa) != knot_soa_serial(&chset->soa_from->rrs)) {
		return KNOT_EINVAL;
	}

	int ret = apply_remove(contents, chset);
	if (ret != KNOT_EOK) {
		return ret;
	}

	ret = apply_add(contents, chset, master);
	if (ret != KNOT_EOK) {
		return ret;
	}

	return apply_replace_soa(contents, chset);
}

/* ------------------------- Empty node cleanup ----------------------------- */

/*! \brief Mark empty nodes in updated tree. */
static int mark_empty(zone_node_t **node_p, void *data)
{
	assert(node_p && *node_p);
	zone_node_t *node = *node_p;
	list_t *l = (list_t *)data;
	assert(data);
	if (node->rrset_count == 0 && node->children == 0 &&
	    !(node->flags & NODE_FLAGS_EMPTY)) {
		/*!
		 * Mark this node and all parent nodes that have 0 RRSets and
		 * no children for removal.
		 */
		if (ptrlist_add(l, node, NULL) == NULL) {
			return KNOT_ENOMEM;
		}
		node->flags |= NODE_FLAGS_EMPTY;
		if (node->parent) {
			if ((node->parent->flags & NODE_FLAGS_WILDCARD_CHILD)
			    && knot_dname_is_wildcard(node->owner)) {
				node->parent->flags &= ~NODE_FLAGS_WILDCARD_CHILD;
			}
			node->parent->children--;
			// Recurse using the parent node
			return mark_empty(&node->parent, data);
		}
	}

	return KNOT_EOK;
}

static int remove_empty_tree_nodes(zone_tree_t *tree)
{
	list_t l;
	init_list(&l);
	// walk through the zone and select nodes to be removed
	int ret = zone_tree_apply(tree, mark_empty, &l);
	if (ret != KNOT_EOK) {
		return ret;
	}

	ptrnode_t *n = NULL;
	node_t *nxt = NULL;
	WALK_LIST_DELSAFE(n, nxt, l) {
		zone_node_t *node = (zone_node_t *)n->d;
		int ret = zone_tree_remove(tree, node->owner, &node);
		if (ret != KNOT_EOK) {
			return ret;
		}
		node_free(&node);
		free(n);
	}

	return KNOT_EOK;
}

/*! \brief Removes node that were previously marked as empty. */
static int remove_empty_nodes(zone_contents_t *z)
{
	int ret = remove_empty_tree_nodes(z->nodes);
	if (ret != KNOT_EOK) {
		return ret;
	}

	return remove_empty_tree_nodes(z->nsec3_nodes);
}

/* --------------------- Zone copy and finalization ------------------------- */

/*! \brief Creates a shallow zone contents copy. */
static int prepare_zone_copy(zone_contents_t *old_contents,
                             zone_contents_t **new_contents)
{
	if (old_contents == NULL || new_contents == NULL) {
		return KNOT_EINVAL;
	}

	/*
	 * Create a shallow copy of the zone, so that the structures may be
	 * updated.
	 *
	 * This will create new zone contents structures (normal nodes' tree,
	 * NSEC3 tree), and copy all nodes.
	 * The data in the nodes (RRSets) remain the same though.
	 */
	zone_contents_t *contents_copy = NULL;
	int ret = zone_contents_shallow_copy(old_contents, &contents_copy);
	if (ret != KNOT_EOK) {
		return ret;
	}

	*new_contents = contents_copy;

	return KNOT_EOK;
}

/*! \brief Removes empty nodes from updated zone a does zone adjusting. */
static int finalize_updated_zone(zone_contents_t *contents_copy,
                                 bool set_nsec3_names)
{
	if (contents_copy == NULL) {
		return KNOT_EINVAL;
	}

	int ret = remove_empty_nodes(contents_copy);
	if (ret != KNOT_EOK) {
		return ret;
	}

	if (set_nsec3_names) {
		ret = zone_contents_adjust_full(contents_copy, NULL, NULL);
	} else {
		ret = zone_contents_adjust_pointers(contents_copy);
	}
	if (ret != KNOT_EOK) {
		return ret;
	}

	return KNOT_EOK;
}

/* ------------------------------- API -------------------------------------- */

int apply_changesets(zone_t *zone, list_t *chsets, zone_contents_t **new_contents)
{
	if (zone == NULL || chsets == NULL || EMPTY_LIST(*chsets) || new_contents == NULL) {
		return KNOT_EINVAL;
	}

	zone_contents_t *old_contents = zone->contents;
	if (!old_contents) {
		return KNOT_EINVAL;
	}

	zone_contents_t *contents_copy = NULL;
	int ret = prepare_zone_copy(old_contents, &contents_copy);
	if (ret != KNOT_EOK) {
		return ret;
	}

	/*
	 * Apply the changesets.
	 */
	changeset_t *set = NULL;
	const bool master = (zone_master(zone) == NULL);
	WALK_LIST(set, *chsets) {
		ret = apply_single(contents_copy, set, master);
		if (ret != KNOT_EOK) {
			updates_rollback(chsets);
			update_free_zone(&contents_copy);
			return ret;
		}
	}

	assert(contents_copy->apex != NULL);

	ret = finalize_updated_zone(contents_copy, true);
	if (ret != KNOT_EOK) {
		updates_rollback(chsets);
		update_free_zone(&contents_copy);
		return ret;
	}

	*new_contents = contents_copy;

	return KNOT_EOK;
}

int apply_changeset(zone_t *zone, changeset_t *change, zone_contents_t **new_contents)
{
	if (zone == NULL || change == NULL || new_contents == NULL) {
		return KNOT_EINVAL;
	}

	zone_contents_t *old_contents = zone->contents;
	if (!old_contents) {
		return KNOT_EINVAL;
	}

	zone_contents_t *contents_copy = NULL;
	int ret = prepare_zone_copy(old_contents, &contents_copy);
	if (ret != KNOT_EOK) {
		return ret;
	}
	
	const bool master = (zone_master(zone) == NULL);
	ret = apply_single(contents_copy, change, master);
	if (ret != KNOT_EOK) {
		update_rollback(change);
		update_free_zone(&contents_copy);
		return ret;
	}
	
	ret = finalize_updated_zone(contents_copy, true);
	if (ret != KNOT_EOK) {
		update_rollback(change);
		update_free_zone(&contents_copy);
		return ret;
	}
	
	*new_contents = contents_copy;
	
	return KNOT_EOK;
}

int apply_changesets_directly(zone_contents_t *contents, list_t *chsets)
{
	if (contents == NULL || chsets == NULL) {
		return KNOT_EINVAL;
	}

	changeset_t *set = NULL;
	WALK_LIST(set, *chsets) {
		const bool master = true; // Only DNSSEC changesets are applied directly.
		int ret = apply_single(contents, set, master);
		if (ret != KNOT_EOK) {
			updates_cleanup(chsets);
			return ret;
		}
	}

	int ret = finalize_updated_zone(contents, true);
	if (ret != KNOT_EOK) {
		updates_cleanup(chsets);
	}
	
	return ret;
}

int apply_changeset_directly(zone_contents_t *contents, changeset_t *ch)
{
	if (contents == NULL || ch == NULL) {
		return KNOT_EINVAL;
	}
	
	const bool master = true; // Only DNSSEC changesets are applied directly.
	int ret = apply_single(contents, ch, master);
	if (ret != KNOT_EOK) {
		update_cleanup(ch);
		return ret;
	}
	
	ret = finalize_updated_zone(contents, true);
	if (ret != KNOT_EOK) {
		update_cleanup(ch);
		return ret;
	}
	
	return KNOT_EOK;
}

void update_cleanup(changeset_t *change)
{
	if (change) {
		// Delete old RR data
		rrs_list_clear(&change->old_data, NULL);
		init_list(&change->old_data);
		// Keep new RR data
		ptrlist_free(&change->new_data, NULL);
		init_list(&change->new_data);
	}
}

void updates_cleanup(list_t *chgs)
{
	if (chgs == NULL || EMPTY_LIST(*chgs)) {
		return;
	}

	changeset_t *change = NULL;
	WALK_LIST(change, *chgs) {
		update_cleanup(change);
	};
}

void update_rollback(changeset_t *change)
{
	if (change) {
		// Delete new RR data
		rrs_list_clear(&change->new_data, NULL);
		init_list(&change->new_data);
		// Keep old RR data
		ptrlist_free(&change->old_data, NULL);
		init_list(&change->old_data);
	}
}

void updates_rollback(list_t *chgs)
{
	if (chgs != NULL && !EMPTY_LIST(*chgs)) {
		changeset_t *change = NULL;
		WALK_LIST(change, *chgs) {
			update_rollback(change);
		}
	}
}

void update_free_zone(zone_contents_t **contents)
{
	zone_tree_apply((*contents)->nodes, free_additional, NULL);
	zone_tree_deep_free(&(*contents)->nodes);
	zone_tree_deep_free(&(*contents)->nsec3_nodes);

	knot_nsec3param_free(&(*contents)->nsec3_params);

	free(*contents);
	*contents = NULL;
}
<|MERGE_RESOLUTION|>--- conflicted
+++ resolved
@@ -279,11 +279,7 @@
 			return KNOT_ENOMEM;
 		}
 
-<<<<<<< HEAD
-		int ret = add_rr(node, &rr, chset, master);
-=======
-		int ret = add_rr(contents, node, rr, chset, master);
->>>>>>> 0d732f1e
+		int ret = add_rr(contents, node, &rr, chset, master);
 		if (ret != KNOT_EOK) {
 			changeset_iter_clear(&itt);
 			return ret;

--- conflicted
+++ resolved
@@ -252,11 +252,7 @@
 		assert(rrsets[r] != NULL);
 
 		/* Make sure that RRSet owner is the same as node's. */
-<<<<<<< HEAD
-		if (node->owner != rrsets[r]->owner)
-=======
 		if (knot_dname_is_equal(node->owner, rrsets[r]->owner)) {
->>>>>>> fd350ea1
 			knot_rrset_set_owner(rrsets[r], node->owner);
 
 		knot_rrset_dump(rrsets[r]);
@@ -287,74 +283,6 @@
 
 	return KNOT_EOK;
 }
-<<<<<<< HEAD
-=======
-/*----------------------------------------------------------------------------*/
-/*!
- * \brief Adjusts zone node for faster query processing.
- *
- * - Adjusts RRSets in the node (see knot_zone_adjust_rrsets()).
- * - Marks the node as delegation point or non-authoritative (below a zone cut)
- *   if applicable.
- * - Stores reference to corresponding NSEC3 node if applicable.
- *
- * \param node Zone node to adjust.
- * \param zone Zone the node belongs to.
- *
- * \todo Consider whether this function should replace RRSet owners with
- *       node owner + store this owner to the dname table. This is now done
- *       in the inserting function, though that may not be always used (e.g.
- *       old changeset processing).
- */
-static int knot_zone_contents_adjust_node(knot_node_t *node,
-                                          hattrie_t *lookup_tree,
-                                          knot_zone_contents_t *zone)
-{
-	// adjust domain names in RDATA
-	int ret = knot_zone_contents_adjust_rrsets(node, lookup_tree,
-						   zone);
-	if (ret != KNOT_EOK) {
-		return ret;
-	}
-
-//	const knot_node_t *old_dname_node = node->owner->node;
-	knot_zone_contents_insert_dname_into_table(&node->owner, lookup_tree);
-//	assert(node->owner->node == old_dname_node || old_dname_node == NULL);
-
-	// check if this node is not a wildcard child of its parent
-	if (knot_dname_is_wildcard(knot_node_owner(node))) {
-		assert(knot_node_parent(node) != NULL);
-		knot_node_set_wildcard_child(knot_node_get_parent(node), node);
-	}
-
-	// NSEC3 node (only if NSEC3 tree is not empty)
-	/*! \todo We need only exact matches, what if node has no nsec3 node? */
-	/* This is faster, as it doesn't need ordered access. */
-	knot_node_t *nsec3 = NULL;
-	knot_dname_t *nsec3_name = NULL;
-	ret = knot_zone_contents_nsec3_name(zone, knot_node_owner(node),
-					    &nsec3_name);
-	if (ret == KNOT_EOK) {
-		assert(nsec3_name);
-		knot_zone_tree_get(zone->nsec3_nodes, nsec3_name, &nsec3);
-		knot_node_set_nsec3_node(node, nsec3);
-	} else if (ret == KNOT_ENSEC3PAR) {
-		knot_node_set_nsec3_node(node, NULL);
-	} else {
-		/* Something could be in DNAME. */
-		knot_dname_free(&nsec3_name);
-		return ret;
-	}
-	knot_dname_free(&nsec3_name);
-
-	dbg_zone_detail("Set flags to the node: \n");
-	dbg_zone_detail("Delegation point: %s\n",
-			knot_node_is_deleg_point(node) ? "yes" : "no");
-	dbg_zone_detail("Non-authoritative: %s\n",
-			knot_node_is_non_auth(node) ? "yes" : "no");
-	return KNOT_EOK;
-}
->>>>>>> fd350ea1
 
 /*----------------------------------------------------------------------------*/
 /*!
@@ -397,11 +325,6 @@
 
 	knot_zone_contents_insert_dname_into_table(&node->owner, lookup_tree);
 
-	// assure that owner has proper node
-
-	if (knot_dname_node(knot_node_owner(node)) == NULL)
-		knot_dname_set_node(knot_node_get_owner(node), node);
-
 	// check if this node is not a wildcard child of its parent
 
 	if (knot_dname_is_wildcard(knot_node_owner(node))) {
@@ -454,32 +377,7 @@
 	knot_zone_adjust_arg_t *args = (knot_zone_adjust_arg_t *)data;
 	knot_node_t *node = *tnode;
 
-<<<<<<< HEAD
 	// remember first node
-=======
-	if (args->err != KNOT_EOK) {
-		dbg_xfrin_detail("Error during adjusting: %s, skipping node.\n",
-				 knot_strerror(args->err));
-		return;
-	}
-
-	/*
-	 * We assume, that NSEC3 nodes have none DNAMEs in their RDATA and
-	 * that node owners are all unique. \todo Harmful?
-	 */
-
-	knot_zone_contents_t *zone = args->zone;
-	assert(zone != NULL);
-}
-
-/*----------------------------------------------------------------------------*/
-
-static void knot_zone_contents_adjust_nsec3_node_in_tree_ptr(
-		knot_node_t **tnode, void *data)
-{
-	assert(data != NULL);
-	assert(tnode != NULL);
->>>>>>> fd350ea1
 
 	if (args->first_node == NULL)
 		args->first_node = node;
@@ -488,11 +386,6 @@
 
 	knot_node_set_previous(node, args->previous_node);
 	args->previous_node = node;
-
-	// set the node owner if not set
-
-	if (knot_dname_node(knot_node_owner(node)) == NULL)
-		knot_dname_set_node(knot_node_get_owner(node), node);
 }
 
 /*----------------------------------------------------------------------------*/
@@ -514,20 +407,9 @@
 	uint8_t *hashed_name = NULL;
 	size_t hash_size = 0;
 
-<<<<<<< HEAD
-	int res = knot_nsec3_hash(nsec3_params, name->name, name->size,
+	int res = knot_nsec3_hash(nsec3_params, name, knot_dname_size(name),
 	                          &hashed_name, &hash_size);
 
-=======
-dbg_zone_exec_verb(
-	char *n = knot_dname_to_str(name);
-	dbg_zone_verb("Hashing name %s.\n", n);
-	free(n);
-);
-
-	int res = knot_nsec3_sha1(nsec3_params, name, knot_dname_size(name),
-	                          &hashed_name, &hash_size);
->>>>>>> fd350ea1
 	if (res != 0) {
 		char *n = knot_dname_to_str(name);
 		dbg_zone("Error while hashing name %s.\n", n);
@@ -564,17 +446,10 @@
 	knot_dname_to_lower(*nsec3_name);
 
 	assert(zone->apex->owner != NULL);
-<<<<<<< HEAD
 	knot_dname_t *ret = knot_dname_cat(*nsec3_name, zone->apex->owner);
 
 	if (ret == NULL) {
-		knot_dname_release(*nsec3_name);
-=======
-	*nsec3_name = knot_dname_cat(*nsec3_name, zone->apex->owner);
-	if (*nsec3_name == NULL) {
-		dbg_zone("Error while creating NSEC3 domain name for "
-			 "hashed name.\n");
->>>>>>> fd350ea1
+		free(*nsec3_name);
 		return KNOT_ERROR;
 	}
 

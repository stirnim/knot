--- conflicted
+++ resolved
@@ -45,15 +45,6 @@
 void dnslib_zone_destroy_node_rrsets_from_tree(dnslib_node_t *node, void *data)
 {
 	UNUSED(data);
-<<<<<<< HEAD
-	dnslib_node_free_rrsets(&node, 1);
-}
-
-void dnslib_zone_destroy_node_owner_from_tree(dnslib_node_t *node, void *data)
-{
-	UNUSED(data);
-	dnslib_node_free_owner(&node, 1);
-=======
 	dnslib_node_free_rrsets(node);
 }
 
@@ -63,7 +54,6 @@
 {
 	UNUSED(data);
 	dnslib_node_free(&node, 1);
->>>>>>> 77e77348
 }
 
 /*----------------------------------------------------------------------------*/
@@ -107,25 +97,7 @@
 		dnslib_rrtype_descriptor_by_type(type);
 	dnslib_rdata_t *rdata = dnslib_rrset_get_rdata(rrset);
 
-	while (rdata->next != rrset->rdata) {
-		for (int i = 0; i < desc->length; ++i) {
-			if (desc->wireformat[i] ==
-			    DNSLIB_RDATA_WF_COMPRESSED_DNAME ||
-			    desc->wireformat[i] ==
-			    DNSLIB_RDATA_WF_UNCOMPRESSED_DNAME ||
-			    desc->wireformat[i] == 
-			    DNSLIB_RDATA_WF_LITERAL_DNAME) {
-				debug_dnslib_zone("Adjusting domain name at"
-				  "position %d of RDATA of record with owner"
-				  "%s and type %s.\n",
-				  i, rrset->owner->name,
-				  dnslib_rrtype_to_string(type));
-
-				dnslib_zone_adjust_rdata(rdata, zone, i);
-			}
-		}
-		rdata = rdata->next;
-	}
+	while (rdata != NULL) {
 		for (int i = 0; i < desc->length; ++i) {
 			if (desc->wireformat[i]
 			    == DNSLIB_RDATA_WF_COMPRESSED_DNAME) {
@@ -138,7 +110,8 @@
 				dnslib_zone_adjust_rdata(rdata, zone, i);
 			}
 		}
-
+		rdata = rdata->next;
+	}
 }
 
 /*----------------------------------------------------------------------------*/
@@ -325,10 +298,6 @@
 		return;
 	}
 
-<<<<<<< HEAD
-	/* has to go through zone twice, rdata may contain references to node
-	   owners later in the zone and thus has to be freed separetely */
-=======
 	free((*zone)->tree);
 	free((*zone)->nsec3_nodes);
 
@@ -346,26 +315,17 @@
 
 	/* has to go through zone twice, rdata may contain references to node
 	   owners earlier in the zone which may be already freed */
->>>>>>> 77e77348
 
 	TREE_POST_ORDER_APPLY((*zone)->tree, dnslib_node, avl,
 	                      dnslib_zone_destroy_node_rrsets_from_tree, NULL);
 
  	TREE_POST_ORDER_APPLY((*zone)->tree, dnslib_node, avl,
 	                      dnslib_zone_destroy_node_owner_from_tree, NULL);
-<<<<<<< HEAD
 
 	TREE_POST_ORDER_APPLY((*zone)->nsec3_nodes, dnslib_node, avl,
 	                      dnslib_zone_destroy_node_rrsets_from_tree, NULL);
 
-	TREE_POST_ORDER_APPLY((*zone)->tree, dnslib_node, avl,
-=======
-
 	TREE_POST_ORDER_APPLY((*zone)->nsec3_nodes, dnslib_node, avl,
-	                      dnslib_zone_destroy_node_rrsets_from_tree, NULL);
-
-	TREE_POST_ORDER_APPLY((*zone)->nsec3_nodes, dnslib_node, avl,
->>>>>>> 77e77348
 	                      dnslib_zone_destroy_node_owner_from_tree, NULL);
 
 	free((*zone)->tree);

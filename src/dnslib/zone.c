#include <config.h>
#include <stdlib.h>
#include <assert.h>
#include <string.h>

#include <urcu.h>

#include "dnslib/dnslib-common.h"
#include "dnslib/zone.h"
#include "dnslib/node.h"
#include "dnslib/dname.h"
#include "dnslib/consts.h"
#include "dnslib/descriptor.h"
#include "dnslib/nsec3.h"
#include "dnslib/error.h"
#include "dnslib/debug.h"
#include "dnslib/utils.h"
#include "common/tree.h"
#include "common/base32hex.h"
#include "dnslib/hash/cuckoo-hash-table.h"
#include "dnslib/zone-contents.h"

/*----------------------------------------------------------------------------*/
/* API functions                                                              */
/*----------------------------------------------------------------------------*/

dnslib_zone_t *dnslib_zone_new(dnslib_node_t *apex, uint node_count,
                               int use_domain_table)
{
	debug_dnslib_zone("Creating new zone!\n");
	if (apex == NULL) {
		return NULL;
	}

	dnslib_zone_t *zone = (dnslib_zone_t *)calloc(1, sizeof(dnslib_zone_t));
	if (zone == NULL) {
		ERR_ALLOC_FAILED;
		return NULL;
	}

	// save the zone name
	debug_dnslib_zone("Copying zone name.\n");
	zone->name = dnslib_dname_copy(dnslib_node_owner(apex));
	if (zone->name == NULL) {
		ERR_ALLOC_FAILED;
		free(zone);
		return NULL;
	}

	debug_dnslib_zone("Creating zone contents.\n");
	zone->contents = dnslib_zone_contents_new(apex, node_count,
	                                          use_domain_table, zone);
	if (zone->contents == NULL) {
		dnslib_dname_free(&zone->name);
		free(zone);
		return NULL;
	}

	debug_dnslib_zone("Initializing zone data.\n");
	/* Initialize data. */
	zone->data = 0;
	zone->dtor = 0;

	return zone;
}

/*----------------------------------------------------------------------------*/

dnslib_zone_contents_t *dnslib_zone_get_contents(
	const dnslib_zone_t *zone)
{
	if (zone == NULL) {
		return NULL;
	}

	return rcu_dereference(zone->contents);
}

/*----------------------------------------------------------------------------*/

const dnslib_zone_contents_t *dnslib_zone_contents(
	const dnslib_zone_t *zone)
{
<<<<<<< HEAD
	if (zone == NULL || node == NULL) {
		return DNSLIB_EBADARG;
	}

	int ret = 0;
	if ((ret = dnslib_zone_check_node(zone, node)) != 0) {
		return ret;
	}

	// add the node to the tree
	// how to know if this is successfull??
	TREE_INSERT(zone->tree, dnslib_node, avl, node);

#ifdef USE_HASH_TABLE
DEBUG_DNSLIB_ZONE(
	char *name = dnslib_dname_to_str(node->owner);
	debug_dnslib_zone("Adding node with owner %s to hash table.\n", name);
	free(name);
);
	//assert(zone->table != NULL);
	// add the node also to the hash table if authoritative, or deleg. point
	if (zone->table != NULL
	    && ck_insert_item(zone->table, (const char *)node->owner->name,
	                      node->owner->size, (void *)node) != 0) {
		debug_dnslib_zone("Error inserting node into hash table!\n");
		/*! \todo Remove the node from the tree. */
		return DNSLIB_EHASH;
	}
#endif
	assert(dnslib_zone_find_node(zone, node->owner));

	if (use_domain_table) {
		ret = dnslib_zone_dnames_from_node_to_table(zone, node);
		if (ret != DNSLIB_EOK) {
			/*! \todo Remove the node from the tree and hash table. */
			debug_dnslib_zone("Failed to add dnames into table.\n");
			return ret;
		}
	}

	if (!create_parents) {
		return DNSLIB_EOK;
	}

	debug_dnslib_zone("Creating parents of the node.\n");

	dnslib_dname_t *chopped =
		dnslib_dname_left_chop(node->owner);
	if (dnslib_dname_compare(zone->apex->owner, chopped) == 0) {
		debug_dnslib_zone("Zone apex is the parent.\n");
		node->parent = zone->apex;
	} else {
		dnslib_node_t *next_node;
		while ((next_node
		      = dnslib_zone_get_node(zone, chopped)) == NULL) {
			/* Adding new dname to zone + add to table. */
			debug_dnslib_zone("Creating new node.\n");
			next_node = dnslib_node_new(chopped, NULL);
			if (next_node == NULL) {
				dnslib_dname_free(&chopped);
				return DNSLIB_ENOMEM;
			}
			if (use_domain_table) {
				ret = dnslib_zone_dnames_from_node_to_table(
					zone, next_node);
				if (ret != DNSLIB_EOK) {
					return ret;
				}
			}
			node->parent = next_node;

			if (next_node->owner != chopped) {
				/* Node owner was in RDATA */
				chopped = next_node->owner;
			}

			assert(dnslib_zone_find_node(zone, chopped) == NULL);
			assert(next_node->owner == chopped);

			debug_dnslib_zone("Inserting new node to tree.\n");
			TREE_INSERT(zone->tree, dnslib_node, avl, next_node);

#ifdef USE_HASH_TABLE
DEBUG_DNSLIB_ZONE(
			char *name = dnslib_dname_to_str(next_node->owner);
			debug_dnslib_zone("Adding new node with owner %s to "
			                  "hash table.\n", name);
			free(name);
);

			if (zone->table != NULL
			    && ck_insert_item(zone->table,
			      (const char *)next_node->owner->name,
			      next_node->owner->size, (void *)next_node) != 0) {
				debug_dnslib_zone("Error inserting node into "
				                  "hash table!\n");
				dnslib_dname_free(&chopped);
				return DNSLIB_EHASH;
			}
#endif
			debug_dnslib_zone("Next parent.\n");
			node =  next_node;
			chopped = dnslib_dname_left_chop(chopped);
		}
		debug_dnslib_zone("Created all parents.\n");
=======
	if (zone == NULL) {
		return NULL;
>>>>>>> 82c17d95
	}

	return rcu_dereference(zone->contents);
}

/*----------------------------------------------------------------------------*/

time_t dnslib_zone_version(const dnslib_zone_t *zone)
{
	if (zone == NULL) {
		return DNSLIB_EBADARG;
	}

	return zone->version;
}

/*----------------------------------------------------------------------------*/

void dnslib_zone_set_version(dnslib_zone_t *zone, time_t version)
{
	if (zone == NULL) {
		return;
	}

	zone->version = version;
}

/*----------------------------------------------------------------------------*/

const void *dnslib_zone_data(const dnslib_zone_t *zone)
{
	return zone->data;
}

/*----------------------------------------------------------------------------*/

void dnslib_zone_set_data(dnslib_zone_t *zone, void *data)
{
	zone->data = data;
}

/*----------------------------------------------------------------------------*/
/* Zone contents functions. TODO: remove                                      */
/*----------------------------------------------------------------------------*/

int dnslib_zone_add_node(dnslib_zone_t *zone, dnslib_node_t *node,
                         int create_parents, int use_domain_table)
{
	if (zone == NULL) {
		return DNSLIB_EBADARG;
	}

	dnslib_node_set_zone(node, zone);

	return dnslib_zone_contents_add_node(zone->contents, node,
	                                     create_parents, 0,
	                                     use_domain_table);
}

/*----------------------------------------------------------------------------*/

int dnslib_zone_add_nsec3_node(dnslib_zone_t *zone, dnslib_node_t *node,
                               int create_parents, int use_domain_table)
{
	if (zone == NULL) {
		return DNSLIB_EBADARG;
	}

	return dnslib_zone_contents_add_nsec3_node(zone->contents, node,
	                                           create_parents, 0,
	                                           use_domain_table);
}

/*----------------------------------------------------------------------------*/

dnslib_node_t *dnslib_zone_get_node(const dnslib_zone_t *zone,
                                    const dnslib_dname_t *name)
{
	if (zone == NULL) {
		return NULL;
	}

	return dnslib_zone_contents_get_node(zone->contents, name);
}

/*----------------------------------------------------------------------------*/

dnslib_node_t *dnslib_zone_get_nsec3_node(const dnslib_zone_t *zone,
                                          const dnslib_dname_t *name)
{
	if (zone == NULL) {
		return NULL;
	}

	return dnslib_zone_contents_get_nsec3_node(zone->contents, name);
}

/*----------------------------------------------------------------------------*/

const dnslib_node_t *dnslib_zone_find_node(const dnslib_zone_t *zone,
                                           const dnslib_dname_t *name)
{
	if (zone == NULL) {
		return NULL;
	}

	return dnslib_zone_contents_find_node(zone->contents, name);
}

/*----------------------------------------------------------------------------*/

const dnslib_node_t *dnslib_zone_find_nsec3_node(const dnslib_zone_t *zone,
                                                 const dnslib_dname_t *name)
{
	if (zone == NULL) {
		return NULL;
	}

	return dnslib_zone_contents_find_nsec3_node(zone->contents, name);
}

/*----------------------------------------------------------------------------*/

const dnslib_node_t *dnslib_zone_apex(const dnslib_zone_t *zone)
{
	if (zone == NULL) {
		return NULL;
	}

	return dnslib_zone_contents_apex(zone->contents);
}

/*----------------------------------------------------------------------------*/

int dnslib_zone_tree_apply_postorder(dnslib_zone_t *zone,
                              void (*function)(dnslib_node_t *node, void *data),
                              void *data)
{
	if (zone == NULL) {
		return DNSLIB_EBADARG;
	}

	return dnslib_zone_contents_tree_apply_postorder(zone->contents,
	                                                 function, data);
}

/*----------------------------------------------------------------------------*/

int dnslib_zone_tree_apply_inorder(dnslib_zone_t *zone,
                              void (*function)(dnslib_node_t *node, void *data),
                              void *data)
{
	if (zone == NULL) {
		return DNSLIB_EBADARG;
	}

	return dnslib_zone_contents_tree_apply_inorder(zone->contents,
	                                               function, data);
}

/*----------------------------------------------------------------------------*/

int dnslib_zone_tree_apply_inorder_reverse(dnslib_zone_t *zone,
                              void (*function)(dnslib_node_t *node, void *data),
                              void *data)
{
	if (zone == NULL) {
		return DNSLIB_EBADARG;
	}

	return dnslib_zone_contents_tree_apply_inorder_reverse(zone->contents,
	                                                       function, data);
}

/*----------------------------------------------------------------------------*/

int dnslib_zone_nsec3_apply_postorder(dnslib_zone_t *zone,
                              void (*function)(dnslib_node_t *node, void *data),
                              void *data)
{
	if (zone == NULL) {
		return DNSLIB_EBADARG;
	}

	return dnslib_zone_contents_nsec3_apply_postorder(zone->contents,
	                                                  function, data);
}

/*----------------------------------------------------------------------------*/

int dnslib_zone_nsec3_apply_inorder(dnslib_zone_t *zone,
                              void (*function)(dnslib_node_t *node, void *data),
                              void *data)
{
	if (zone == NULL) {
		return DNSLIB_EBADARG;
	}

	return dnslib_zone_contents_nsec3_apply_inorder(zone->contents,
	                                                function, data);
}

/*----------------------------------------------------------------------------*/

int dnslib_zone_nsec3_apply_inorder_reverse(dnslib_zone_t *zone,
                              void (*function)(dnslib_node_t *node, void *data),
                              void *data)
{
	if (zone == NULL) {
		return DNSLIB_EBADARG;
	}

	return dnslib_zone_contents_nsec3_apply_inorder_reverse(zone->contents,
	                                                        function, data);
}

/*----------------------------------------------------------------------------*/
/*----------------------------------------------------------------------------*/
/*----------------------------------------------------------------------------*/

dnslib_zone_contents_t *dnslib_zone_switch_contents(dnslib_zone_t *zone,
                                           dnslib_zone_contents_t *new_contents)
{
	if (zone == NULL) {
		return NULL;
	}

	dnslib_zone_contents_t *old_contents =
		rcu_xchg_pointer(&zone->contents, new_contents);
	return old_contents;
}

/*----------------------------------------------------------------------------*/

void dnslib_zone_free(dnslib_zone_t **zone)
{
	if (zone == NULL || *zone == NULL) {
		return;
	}

	debug_dnslib_zone("zone_free().\n");

	if ((*zone)->contents && (*zone)->contents->generation != 0) {
		// zone is in the middle of an update, report
		debug_dnslib_zone("Destroying zone that is in the middle of an "
		                  "update.\n");
	}

	dnslib_dname_free(&(*zone)->name);

	/* Call zone data destructor if exists. */
	if ((*zone)->dtor) {
		(*zone)->dtor(*zone);
	}

	dnslib_zone_contents_free(&(*zone)->contents);
	free(*zone);
	*zone = NULL;

	debug_dnslib_zone("Done.\n");
}

/*----------------------------------------------------------------------------*/

void dnslib_zone_deep_free(dnslib_zone_t **zone, int free_rdata_dnames)
{
	if (zone == NULL || *zone == NULL) {
		return;
	}

	if ((*zone)->contents->generation != 0) {
		// zone is in the middle of an update, report
		debug_dnslib_zone("Destroying zone that is in the middle of an "
		                  "update.\n");
	}

DEBUG_DNSLIB_ZONE(
	char *name = dnslib_dname_to_str((*zone)->name);
	debug_dnslib_zone("Destroying zone %p, name: %s.\n", *zone, name);
	free(name);
);

	dnslib_dname_free(&(*zone)->name);

	/* Call zone data destructor if exists. */
	if ((*zone)->dtor) {
		(*zone)->dtor(*zone);
	}

	dnslib_zone_contents_deep_free(&(*zone)->contents);
	free(*zone);
	*zone = NULL;
}<|MERGE_RESOLUTION|>--- conflicted
+++ resolved
@@ -81,116 +81,8 @@
 const dnslib_zone_contents_t *dnslib_zone_contents(
 	const dnslib_zone_t *zone)
 {
-<<<<<<< HEAD
-	if (zone == NULL || node == NULL) {
-		return DNSLIB_EBADARG;
-	}
-
-	int ret = 0;
-	if ((ret = dnslib_zone_check_node(zone, node)) != 0) {
-		return ret;
-	}
-
-	// add the node to the tree
-	// how to know if this is successfull??
-	TREE_INSERT(zone->tree, dnslib_node, avl, node);
-
-#ifdef USE_HASH_TABLE
-DEBUG_DNSLIB_ZONE(
-	char *name = dnslib_dname_to_str(node->owner);
-	debug_dnslib_zone("Adding node with owner %s to hash table.\n", name);
-	free(name);
-);
-	//assert(zone->table != NULL);
-	// add the node also to the hash table if authoritative, or deleg. point
-	if (zone->table != NULL
-	    && ck_insert_item(zone->table, (const char *)node->owner->name,
-	                      node->owner->size, (void *)node) != 0) {
-		debug_dnslib_zone("Error inserting node into hash table!\n");
-		/*! \todo Remove the node from the tree. */
-		return DNSLIB_EHASH;
-	}
-#endif
-	assert(dnslib_zone_find_node(zone, node->owner));
-
-	if (use_domain_table) {
-		ret = dnslib_zone_dnames_from_node_to_table(zone, node);
-		if (ret != DNSLIB_EOK) {
-			/*! \todo Remove the node from the tree and hash table. */
-			debug_dnslib_zone("Failed to add dnames into table.\n");
-			return ret;
-		}
-	}
-
-	if (!create_parents) {
-		return DNSLIB_EOK;
-	}
-
-	debug_dnslib_zone("Creating parents of the node.\n");
-
-	dnslib_dname_t *chopped =
-		dnslib_dname_left_chop(node->owner);
-	if (dnslib_dname_compare(zone->apex->owner, chopped) == 0) {
-		debug_dnslib_zone("Zone apex is the parent.\n");
-		node->parent = zone->apex;
-	} else {
-		dnslib_node_t *next_node;
-		while ((next_node
-		      = dnslib_zone_get_node(zone, chopped)) == NULL) {
-			/* Adding new dname to zone + add to table. */
-			debug_dnslib_zone("Creating new node.\n");
-			next_node = dnslib_node_new(chopped, NULL);
-			if (next_node == NULL) {
-				dnslib_dname_free(&chopped);
-				return DNSLIB_ENOMEM;
-			}
-			if (use_domain_table) {
-				ret = dnslib_zone_dnames_from_node_to_table(
-					zone, next_node);
-				if (ret != DNSLIB_EOK) {
-					return ret;
-				}
-			}
-			node->parent = next_node;
-
-			if (next_node->owner != chopped) {
-				/* Node owner was in RDATA */
-				chopped = next_node->owner;
-			}
-
-			assert(dnslib_zone_find_node(zone, chopped) == NULL);
-			assert(next_node->owner == chopped);
-
-			debug_dnslib_zone("Inserting new node to tree.\n");
-			TREE_INSERT(zone->tree, dnslib_node, avl, next_node);
-
-#ifdef USE_HASH_TABLE
-DEBUG_DNSLIB_ZONE(
-			char *name = dnslib_dname_to_str(next_node->owner);
-			debug_dnslib_zone("Adding new node with owner %s to "
-			                  "hash table.\n", name);
-			free(name);
-);
-
-			if (zone->table != NULL
-			    && ck_insert_item(zone->table,
-			      (const char *)next_node->owner->name,
-			      next_node->owner->size, (void *)next_node) != 0) {
-				debug_dnslib_zone("Error inserting node into "
-				                  "hash table!\n");
-				dnslib_dname_free(&chopped);
-				return DNSLIB_EHASH;
-			}
-#endif
-			debug_dnslib_zone("Next parent.\n");
-			node =  next_node;
-			chopped = dnslib_dname_left_chop(chopped);
-		}
-		debug_dnslib_zone("Created all parents.\n");
-=======
-	if (zone == NULL) {
-		return NULL;
->>>>>>> 82c17d95
+	if (zone == NULL) {
+		return NULL;
 	}
 
 	return rcu_dereference(zone->contents);

--- conflicted
+++ resolved
@@ -7,16 +7,10 @@
 CODE_COVERAGE_INFO = coverage.info
 CODE_COVERAGE_HTML = coverage.html
 CODE_COVERAGE_DIRS = \
-<<<<<<< HEAD
-	src/common src/knot src/libknot \
-	src/knot/conf \
-	src/zscanner \
-	dnssec/lib dnssec/shared
-=======
 	src/knot \
 	src/libknot \
 	src/zscanner
->>>>>>> 02bd45f4
+	dnssec/lib dnssec/shared
 
 code_coverage_quiet = --quiet
 
